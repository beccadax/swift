//===--- IRGenDebugInfo.cpp - Debug Info Support --------------------------===//
//
// This source file is part of the Swift.org open source project
//
// Copyright (c) 2014 - 2017 Apple Inc. and the Swift project authors
// Licensed under Apache License v2.0 with Runtime Library Exception
//
// See https://swift.org/LICENSE.txt for license information
// See https://swift.org/CONTRIBUTORS.txt for the list of Swift project authors
//
//===----------------------------------------------------------------------===//
//
//  This file implements IR debug info generation for Swift.
//
//===----------------------------------------------------------------------===//

#include "IRGenDebugInfo.h"
#include "GenOpaque.h"
#include "GenStruct.h"
#include "GenType.h"
#include "IRBuilder.h"
#include "swift/AST/ASTDemangler.h"
#include "swift/AST/ASTMangler.h"
#include "swift/AST/Expr.h"
#include "swift/AST/GenericEnvironment.h"
#include "swift/AST/IRGenOptions.h"
#include "swift/AST/Module.h"
#include "swift/AST/ModuleLoader.h"
#include "swift/AST/Pattern.h"
#include "swift/AST/TypeDifferenceVisitor.h"
#include "swift/Basic/Dwarf.h"
#include "swift/Basic/SourceManager.h"
#include "swift/Basic/Version.h"
#include "swift/ClangImporter/ClangImporter.h"
#include "swift/ClangImporter/ClangModule.h"
#include "swift/Demangling/ManglingMacros.h"
#include "swift/SIL/SILArgument.h"
#include "swift/SIL/SILBasicBlock.h"
#include "swift/SIL/SILDebugScope.h"
#include "swift/SIL/SILModule.h"
#include "swift/Serialization/SerializedModuleLoader.h"
#include "clang/AST/ASTContext.h"
#include "clang/AST/Decl.h"
#include "clang/AST/ExternalASTSource.h"
#include "clang/Basic/Module.h"
#include "clang/Basic/SourceLocation.h"
#include "clang/Basic/SourceManager.h"
#include "clang/Basic/TargetInfo.h"
#include "clang/Frontend/CompilerInstance.h"
#include "clang/Serialization/ASTReader.h"
#include "llvm/ADT/StringSet.h"
#include "llvm/Config/config.h"
#include "llvm/IR/Constants.h"
#include "llvm/IR/DIBuilder.h"
#include "llvm/IR/DebugInfo.h"
#include "llvm/IR/IntrinsicInst.h"
#include "llvm/IR/Module.h"
#include "llvm/Support/CommandLine.h"
#include "llvm/Support/Debug.h"
#include "llvm/Support/FileSystem.h"
#include "llvm/Support/MemoryBuffer.h"
#include "llvm/Support/Path.h"
#include "llvm/Support/raw_ostream.h"
#include "llvm/Transforms/Utils/Local.h"

<<<<<<< HEAD
#ifndef NDEBUG
#include "swift/AST/ASTDemangler.h"
#endif

#define DEBUG_TYPE "debug-info"

=======
>>>>>>> 6a406908
using namespace swift;
using namespace irgen;

llvm::cl::opt<bool> VerifyLineTable(
    "verify-linetable", llvm::cl::init(false),
    llvm::cl::desc(
        "Verify that the debug locations within one scope are contiguous."));

namespace {
using TrackingDIRefMap =
    llvm::DenseMap<const llvm::MDString *, llvm::TrackingMDNodeRef>;

class EqualUpToClangTypes
    : public CanTypeDifferenceVisitor<EqualUpToClangTypes> {
public:
  bool visitDifferentTypeStructure(CanType t1, CanType t2) {
#define COMPARE_UPTO_CLANG_TYPE(CLASS)                                         \
  if (auto f1 = dyn_cast<CLASS>(t1)) {                                         \
    auto f2 = cast<CLASS>(t2);                                                 \
    return !f1->getExtInfo().isEqualTo(f2->getExtInfo(),                       \
                                       /*useClangTypes*/ false);               \
  }
    COMPARE_UPTO_CLANG_TYPE(FunctionType);
    COMPARE_UPTO_CLANG_TYPE(SILFunctionType);
#undef COMPARE_UPTO_CLANG_TYPE
    return true;
  }
  bool check(Type t1, Type t2) {
    return !visit(t1->getCanonicalType(), t2->getCanonicalType());
  };
};

static bool equalWithoutExistentialTypes(Type t1, Type t2) {
  auto withoutExistentialTypes = [](Type type) -> Type {
    return type.transform([](Type type) -> Type {
      if (auto existential = type->getAs<ExistentialType>())
        return existential->getConstraintType();
      return type;
    });
  };

  return withoutExistentialTypes(t1)
      ->isEqual(withoutExistentialTypes(t2));
}

class IRGenDebugInfoImpl : public IRGenDebugInfo {
  friend class IRGenDebugInfoImpl;
  const IRGenOptions &Opts;
  ClangImporter &CI;
  SourceManager &SM;
  llvm::Module &M;
  llvm::DIBuilder DBuilder;
  IRGenModule &IGM;
  const PathRemapper &DebugPrefixMap;

  /// Various caches.
  /// \{
  llvm::StringSet<> VarNames;
  using VarID = std::tuple<llvm::MDNode *, llvm::StringRef, unsigned, uint16_t>;
  llvm::DenseMap<VarID, llvm::TrackingMDNodeRef> LocalVarCache;
  llvm::DenseMap<const SILDebugScope *, llvm::TrackingMDNodeRef> ScopeCache;
  llvm::DenseMap<const SILDebugScope *, llvm::TrackingMDNodeRef> InlinedAtCache;
  llvm::DenseMap<const void *, SILLocation::FilenameAndLocation>
     FilenameAndLocationCache;
  llvm::DenseMap<TypeBase *, llvm::TrackingMDNodeRef> DITypeCache;
  llvm::DenseMap<const void *, llvm::TrackingMDNodeRef> DIModuleCache;
  llvm::StringMap<llvm::TrackingMDNodeRef> DIFileCache;
  TrackingDIRefMap DIRefMap;
  TrackingDIRefMap InnerTypeCache;
  /// \}

  /// A list of replaceable fwddecls that need to be RAUWed at the end.
  std::vector<std::pair<TypeBase *, llvm::TrackingMDRef>> ReplaceMap;
  /// The set of imported modules.
  llvm::DenseSet<ModuleDecl *> ImportedModules;

  llvm::BumpPtrAllocator DebugInfoNames;
  /// The current working directory.
  StringRef CWDName;
  /// User-provided -D macro definitions.
  SmallString<0> ConfigMacros;
  /// The current compilation unit.
  llvm::DICompileUnit *TheCU = nullptr;
  /// The main file.
  llvm::DIFile *MainFile = nullptr;
  /// The current module.
  llvm::DIModule *MainModule = nullptr;
  /// Scope of entry point function (main by default).
  llvm::DIScope *EntryPointFn = nullptr;
  /// The artificial type decls for named archetypes.
  llvm::StringMap<TypeAliasDecl *> MetadataTypeDeclCache;
  /// Catch-all type for opaque internal types.
  llvm::DIType *InternalType = nullptr;

  /// The last location that was emitted.
  SILLocation::FilenameAndLocation LastFilenameAndLocation;
  /// The scope of that last location.
  const SILDebugScope *LastScope = nullptr;

  /// Used by pushLoc.
  SmallVector<std::pair<SILLocation::FilenameAndLocation, const SILDebugScope *>, 8>
      LocationStack;

#ifndef NDEBUG
  using UUSTuple = std::pair<std::pair<unsigned, unsigned>, StringRef>;
  struct FilenameAndLocationKey : public UUSTuple {
    FilenameAndLocationKey(SILLocation::FilenameAndLocation DL)
        : UUSTuple({{DL.line, DL.column}, DL.filename}) {}
    inline bool operator==(const SILLocation::FilenameAndLocation &DL) const {
      return first.first == DL.line && first.second == DL.column &&
             second.equals(DL.filename);
    }
  };
  llvm::DenseSet<UUSTuple> PreviousLineEntries;
  SILLocation::FilenameAndLocation PreviousFilenameAndLocation;
#endif

public:
  IRGenDebugInfoImpl(const IRGenOptions &Opts, ClangImporter &CI,
                     IRGenModule &IGM, llvm::Module &M,
                     StringRef MainOutputFilenameForDebugInfo,
                     StringRef PrivateDiscriminator);
  void finalize();

  void setCurrentLoc(IRBuilder &Builder, const SILDebugScope *DS,
                     SILLocation Loc);

  void addFailureMessageToCurrentLoc(IRBuilder &Builder, StringRef failureMsg);

  void clearLoc(IRBuilder &Builder);
  void pushLoc();
  void popLoc();
  void setInlinedTrapLocation(IRBuilder &Builder, const SILDebugScope *Scope);
  void setEntryPointLoc(IRBuilder &Builder);
  llvm::DIScope *getEntryPointFn();
  llvm::DIScope *getOrCreateScope(const SILDebugScope *DS);
  void emitImport(ImportDecl *D);
  llvm::DISubprogram *emitFunction(const SILDebugScope *DS, llvm::Function *Fn,
                                   SILFunctionTypeRepresentation Rep,
                                   SILType Ty, DeclContext *DeclCtx = nullptr,
                                   StringRef outlinedFromName = StringRef());
  llvm::DISubprogram *emitFunction(SILFunction &SILFn, llvm::Function *Fn);
  void emitArtificialFunction(IRBuilder &Builder, llvm::Function *Fn,
                              SILType SILTy);
  void emitOutlinedFunction(IRBuilder &Builder,
                            llvm::Function *Fn,
                            StringRef outlinedFromName);

  /// Return false if we fail to create the right DW_OP_LLVM_fragment operand.
  bool handleFragmentDIExpr(const SILDIExprOperand &CurDIExprOp,
                            SmallVectorImpl<uint64_t> &Operands);
  /// Return false if we fail to create the desired !DIExpression.
  bool buildDebugInfoExpression(const SILDebugVariable &VarInfo,
                                SmallVectorImpl<uint64_t> &Operands);

  /// Emit a dbg.declare at the current insertion point in Builder.
  void emitVariableDeclaration(IRBuilder &Builder,
                               ArrayRef<llvm::Value *> Storage,
                               DebugTypeInfo Ty, const SILDebugScope *DS,
                               Optional<SILLocation> VarLoc,
                               SILDebugVariable VarInfo,
                               IndirectionKind = DirectValue,
                               ArtificialKind = RealValue,
                               AddrDbgInstrKind = AddrDbgInstrKind::DbgDeclare);

  void emitDbgIntrinsic(IRBuilder &Builder, llvm::Value *Storage,
                        llvm::DILocalVariable *Var, llvm::DIExpression *Expr,
                        unsigned Line, unsigned Col, llvm::DILocalScope *Scope,
                        const SILDebugScope *DS, bool InCoroContext,
                        AddrDbgInstrKind = AddrDbgInstrKind::DbgDeclare);

  void emitGlobalVariableDeclaration(llvm::GlobalVariable *Storage,
                                     StringRef Name, StringRef LinkageName,
                                     DebugTypeInfo DebugType,
                                     bool IsLocalToUnit, bool InFixedBuffer,
                                     Optional<SILLocation> Loc);
  void emitTypeMetadata(IRGenFunction &IGF, llvm::Value *Metadata,
                        unsigned Depth, unsigned Index, StringRef Name);

  /// Return the DIBuilder.
  llvm::DIBuilder &getBuilder() { return DBuilder; }

  /// Decode (and cache) a SourceLoc.
  SILLocation::FilenameAndLocation decodeSourceLoc(SourceLoc SL);

  IRGenDebugInfoFormat getDebugInfoFormat() { return Opts.DebugInfoFormat; }

private:
  static StringRef getFilenameFromDC(const DeclContext *DC) {
    if (auto *LF = dyn_cast<LoadedFile>(DC))
      return LF->getFilename();
    if (auto *SF = dyn_cast<SourceFile>(DC))
      return SF->getFilename();
    if (auto *M = dyn_cast<ModuleDecl>(DC))
      return M->getModuleFilename();
    return {};
  }

  using FilenameAndLocation = SILLocation::FilenameAndLocation;
  FilenameAndLocation getDeserializedLoc(Pattern *) { return {}; }
  FilenameAndLocation getDeserializedLoc(Expr *) { return {}; }
  FilenameAndLocation getDeserializedLoc(Decl *D) {
    FilenameAndLocation L;
    const DeclContext *DC = D->getDeclContext()->getModuleScopeContext();
    StringRef Filename = getFilenameFromDC(DC);
    if (!Filename.empty())
      L.filename = Filename;
    return L;
  }

  /// Use the Swift SM to figure out the actual line/column of a SourceLoc.
  template <typename WithLoc>
  FilenameAndLocation getSwiftFilenameAndLocation(IRGenDebugInfo &DI,
                                                  WithLoc *ASTNode, bool End) {
    if (!ASTNode)
      return {};

    SourceLoc Loc = End ? ASTNode->getEndLoc() : ASTNode->getStartLoc();
    if (Loc.isInvalid())
      // This may be a deserialized or clang-imported decl. And modules
      // don't come with SourceLocs right now. Get at least the name of
      // the module.
      return getDeserializedLoc(ASTNode);

    return DI.decodeSourceLoc(Loc);
  }

  FilenameAndLocation getFilenameAndLocation(IRGenDebugInfo &DI, Pattern *P,
                                             bool End = false) {
    return getSwiftFilenameAndLocation(DI, P, End);
  }
  FilenameAndLocation getFilenameAndLocation(IRGenDebugInfo &DI, Expr *E,
                                             bool End = false) {
    return getSwiftFilenameAndLocation(DI, E, End);
  }
  FilenameAndLocation getFilenameAndLocation(IRGenDebugInfo &DI, Decl *D,
                                             bool End = false) {
    FilenameAndLocation L;
    if (!D)
      return L;

    if (auto *ClangDecl = D->getClangDecl()) {
      clang::SourceLocation ClangSrcLoc = ClangDecl->getBeginLoc();
      clang::SourceManager &ClangSM =
          CI.getClangASTContext().getSourceManager();
      clang::PresumedLoc PresumedLoc = ClangSM.getPresumedLoc(ClangSrcLoc);
      if (!PresumedLoc.isValid())
        return L;
      L.line = PresumedLoc.getLine();
      L.column = PresumedLoc.getColumn();
      L.filename = PresumedLoc.getFilename();
      return L;
    }
    return getSwiftFilenameAndLocation(DI, D, End);
  }

  FilenameAndLocation getStartLocation(Optional<SILLocation> OptLoc) {
    if (!OptLoc)
      return {};
    if (OptLoc->isFilenameAndLocation())
      return sanitizeCodeViewFilenameAndLocation(*OptLoc->getFilenameAndLocation());
    return decodeSourceLoc(OptLoc->getStartSourceLoc());
  }

  FilenameAndLocation sanitizeCodeViewFilenameAndLocation(FilenameAndLocation DLoc) {
    if (Opts.DebugInfoFormat == IRGenDebugInfoFormat::CodeView)
      // When WinDbg finds two locations with the same line but different
      // columns, the user must select an address when they break on that
      // line. Also, clang does not emit column locations in CodeView for C++.
      DLoc.column = 0;
    return DLoc;
  }

  FilenameAndLocation decodeFilenameAndLocation(SILLocation Loc) {
    if (Loc.isFilenameAndLocation())
      return sanitizeCodeViewFilenameAndLocation(*Loc.getFilenameAndLocation());
    return decodeSourceLoc(Loc.getSourceLocForDebugging());
  }

  /// Strdup a raw char array using the bump pointer.
  StringRef BumpAllocatedString(const char *Data, size_t Length) {
    char *Ptr = DebugInfoNames.Allocate<char>(Length + 1);
    memcpy(Ptr, Data, Length);
    *(Ptr + Length) = 0;
    return StringRef(Ptr, Length);
  }

  /// Strdup S using the bump pointer.
  StringRef BumpAllocatedString(std::string S) {
    return BumpAllocatedString(S.c_str(), S.length());
  }

  /// Strdup StringRef S using the bump pointer.
  StringRef BumpAllocatedString(StringRef S) {
    return BumpAllocatedString(S.data(), S.size());
  }

  /// Return the size reported by a type.
  static unsigned getSizeInBits(llvm::DIType *Ty) {
    // Follow derived types until we reach a type that
    // reports back a size.
    while (isa<llvm::DIDerivedType>(Ty) && !Ty->getSizeInBits()) {
      auto *DT = cast<llvm::DIDerivedType>(Ty);
      Ty = DT->getBaseType();
      if (!Ty)
        return 0;
    }
    return Ty->getSizeInBits();
  }

#ifndef NDEBUG

  /// Return the size reported by the variable's type.
  static unsigned getSizeInBits(const llvm::DILocalVariable *Var) {
    llvm::DIType *Ty = Var->getType();
    return getSizeInBits(Ty);
  }

#endif

  /// Determine whether this debug scope belongs to an explicit closure.
  static bool isExplicitClosure(const SILFunction *SILFn) {
    if (SILFn && SILFn->hasLocation())
      if (Expr *E = SILFn->getLocation().getAsASTNode<Expr>())
        if (isa<ClosureExpr>(E))
          return true;
    return false;
  }

  llvm::MDNode *createInlinedAt(const SILDebugScope *DS) {
    auto *CS = DS->InlinedCallSite;
    if (!CS)
      return nullptr;

    auto CachedInlinedAt = InlinedAtCache.find(CS);
    if (CachedInlinedAt != InlinedAtCache.end())
      return cast<llvm::MDNode>(CachedInlinedAt->second);

    auto L = decodeFilenameAndLocation(CS->Loc);
    auto Scope = getOrCreateScope(CS->Parent.dyn_cast<const SILDebugScope *>());
    // Pretend transparent functions don't exist.
    if (!Scope)
      return createInlinedAt(CS);
    auto InlinedAt = llvm::DILocation::get(
        IGM.getLLVMContext(), L.line, L.column, Scope, createInlinedAt(CS));
    InlinedAtCache.insert({CS, llvm::TrackingMDNodeRef(InlinedAt)});
    return InlinedAt;
  }

#ifndef NDEBUG
  /// Perform a couple of sanity checks on scopes.
  static bool parentScopesAreSane(const SILDebugScope *DS) {
    auto *Parent = DS;
    while ((Parent = Parent->Parent.dyn_cast<const SILDebugScope *>())) {
      if (!DS->InlinedCallSite)
        assert(!Parent->InlinedCallSite &&
               "non-inlined scope has an inlined parent");
    }
    return true;
  }

  /// Assert that within one lexical block, each location is only visited once.
  bool lineEntryIsSane(FilenameAndLocation DL, const SILDebugScope *DS);

#endif

  llvm::DIFile *getOrCreateFile(StringRef Filename) {
    if (Filename.empty())
      Filename = SILLocation::getCompilerGeneratedLoc()->filename;

    // Look in the cache first.
    auto CachedFile = DIFileCache.find(Filename);
    if (CachedFile != DIFileCache.end()) {
      // Verify that the information still exists.
      if (llvm::Metadata *V = CachedFile->second)
        return cast<llvm::DIFile>(V);
    }

    // Detect the main file.
    StringRef MainFileName = MainFile->getFilename();
    if (MainFile && Filename.endswith(MainFileName)) {
      SmallString<256> AbsThisFile, AbsMainFile;
      AbsThisFile = Filename;
      llvm::sys::fs::make_absolute(AbsThisFile);
      if (llvm::sys::path::is_absolute(MainFileName))
        AbsMainFile = MainFileName;
      else
        llvm::sys::path::append(AbsMainFile, MainFile->getDirectory(),
                                MainFileName);
      if (AbsThisFile == DebugPrefixMap.remapPath(AbsMainFile)) {
        DIFileCache[Filename] = llvm::TrackingMDNodeRef(MainFile);
        return MainFile;
      }
    }

    return createFile(Filename, None, None);
  }

  /// This is effectively \p clang::CGDebugInfo::createFile().
  llvm::DIFile *
  createFile(StringRef FileName,
             Optional<llvm::DIFile::ChecksumInfo<StringRef>> CSInfo,
             Optional<StringRef> Source) {
    StringRef File, Dir;
    StringRef CurDir = Opts.DebugCompilationDir;
    SmallString<128> NormalizedFile(FileName);
    SmallString<128> FileBuf, DirBuf;
    llvm::sys::path::remove_dots(NormalizedFile);
    if (llvm::sys::path::is_absolute(NormalizedFile) &&
        llvm::sys::path::is_absolute(CurDir)) {
      // Strip the common prefix (if it is more than just "/") from current
      // directory and FileName for a more space-efficient encoding.
      auto FileIt = llvm::sys::path::begin(NormalizedFile);
      auto FileE = llvm::sys::path::end(NormalizedFile);
      auto CurDirIt = llvm::sys::path::begin(CurDir);
      auto CurDirE = llvm::sys::path::end(CurDir);
      for (; CurDirIt != CurDirE && *CurDirIt == *FileIt; ++CurDirIt, ++FileIt)
        llvm::sys::path::append(DirBuf, *CurDirIt);
      if (std::distance(llvm::sys::path::begin(CurDir), CurDirIt) == 1) {
        // Don't strip the common prefix if it is only the root "/"
        // since that would make LLVM diagnostic locations confusing.
        Dir = {};
        File = NormalizedFile;
      } else {
        for (; FileIt != FileE; ++FileIt)
          llvm::sys::path::append(FileBuf, *FileIt);
        Dir = DirBuf;
        File = FileBuf;
      }
    } else {
      File = NormalizedFile;
      // Leave <compiler-generated> & friends as is, without directory.
      if (!(File.startswith("<") && File.endswith(">")))
        Dir = CurDir;
    }
    llvm::DIFile *F =
        DBuilder.createFile(DebugPrefixMap.remapPath(File),
                            DebugPrefixMap.remapPath(Dir), CSInfo, Source);
    DIFileCache[FileName].reset(F);
    return F;
  }

  StringRef getName(const FuncDecl &FD) {
    // Getters and Setters are anonymous functions, so we forge a name
    // using its parent declaration.
    if (auto accessor = dyn_cast<AccessorDecl>(&FD))
      if (ValueDecl *VD = accessor->getStorage()) {
        const char *Kind;
        switch (accessor->getAccessorKind()) {
        case AccessorKind::Get:
          Kind = ".get";
          break;
        case AccessorKind::Set:
          Kind = ".set";
          break;
        case AccessorKind::WillSet:
          Kind = ".willset";
          break;
        case AccessorKind::DidSet:
          Kind = ".didset";
          break;
        case AccessorKind::Address:
          Kind = ".addressor";
          break;
        case AccessorKind::MutableAddress:
          Kind = ".mutableAddressor";
          break;
        case AccessorKind::Read:
          Kind = ".read";
          break;
        case AccessorKind::Modify:
          Kind = ".modify";
          break;
        }

        SmallVector<char, 64> Buf;
        StringRef Name =
            (VD->getBaseName().userFacingName() + Twine(Kind)).toStringRef(Buf);
        return BumpAllocatedString(Name);
      }

    if (FD.hasName())
      return FD.getBaseIdentifier().str();

    return StringRef();
  }

  StringRef getName(SILLocation L) {
    if (L.isNull())
      return StringRef();

    if (FuncDecl *FD = L.getAsASTNode<FuncDecl>())
      return getName(*FD);

    if (L.isASTNode<ConstructorDecl>())
      return "init";

    if (L.isASTNode<DestructorDecl>())
      return "deinit";

    return StringRef();
  }

  static CanSILFunctionType getFunctionType(SILType SILTy) {
    if (!SILTy)
      return CanSILFunctionType();

    auto FnTy = SILTy.getAs<SILFunctionType>();
    if (!FnTy) {
      LLVM_DEBUG(llvm::dbgs() << "Unexpected function type: ";
                 SILTy.print(llvm::dbgs()); llvm::dbgs() << "\n");
      return CanSILFunctionType();
    }

    return FnTy;
  }

  llvm::DIScope *getOrCreateContext(DeclContext *DC) {
    if (!DC)
      return TheCU;

    if (isa<FuncDecl>(DC))
      if (auto *Decl = IGM.getSILModule().lookUpFunction(SILDeclRef(
              cast<AbstractFunctionDecl>(DC), SILDeclRef::Kind::Func)))
        return getOrCreateScope(Decl->getDebugScope());

    switch (DC->getContextKind()) {
    // The interesting cases are already handled above.
    case DeclContextKind::AbstractFunctionDecl:
    case DeclContextKind::AbstractClosureExpr:

    // We don't model these in DWARF.
    case DeclContextKind::SerializedLocal:
    case DeclContextKind::Initializer:
    case DeclContextKind::ExtensionDecl:
    case DeclContextKind::SubscriptDecl:
    case DeclContextKind::EnumElementDecl:
    case DeclContextKind::TopLevelCodeDecl:
      return getOrCreateContext(DC->getParent());

    case DeclContextKind::Module:
      return getOrCreateModule(
          {ImportPath::Access(), cast<ModuleDecl>(DC)});
    case DeclContextKind::FileUnit:
      // A module may contain multiple files.
      return getOrCreateContext(DC->getParent());
    case DeclContextKind::GenericTypeDecl: {
      auto *NTD = cast<NominalTypeDecl>(DC);
      auto *Ty = NTD->getDeclaredType().getPointer();
      if (auto *DITy = getTypeOrNull(Ty))
        return DITy;

      // Create a Forward-declared type.
      auto Loc = getFilenameAndLocation(*this, NTD);
      auto File = getOrCreateFile(Loc.filename);
      // No line numbers are attached to type forward declarations.
      auto Line = 0;
      auto FwdDecl = DBuilder.createReplaceableCompositeType(
          llvm::dwarf::DW_TAG_structure_type, NTD->getName().str(),
          getOrCreateContext(DC->getParent()), File, Line,
          llvm::dwarf::DW_LANG_Swift, 0, 0);
      ReplaceMap.emplace_back(
          std::piecewise_construct, std::make_tuple(Ty),
          std::make_tuple(static_cast<llvm::Metadata *>(FwdDecl)));
      return FwdDecl;
    }
    }
    return TheCU;
  }

  void createParameterType(llvm::SmallVectorImpl<llvm::Metadata *> &Parameters,
                           SILType type) {
    auto RealType = type.getASTType();
    auto DbgTy = DebugTypeInfo::getFromTypeInfo(RealType, IGM.getTypeInfo(type),
                                                /*isFragment*/ false);
    Parameters.push_back(getOrCreateType(DbgTy));
  }

  // This is different from SILFunctionType::getAllResultsType() in some subtle
  // ways.
  static SILType getResultTypeForDebugInfo(IRGenModule &IGM,
                                           CanSILFunctionType fnTy) {
    if (fnTy->getNumResults() == 1) {
      return fnTy->getResults()[0].getSILStorageType(
          IGM.getSILModule(), fnTy, IGM.getMaximalTypeExpansionContext());
    } else if (!fnTy->getNumIndirectFormalResults()) {
      return fnTy->getDirectFormalResultsType(
          IGM.getSILModule(), IGM.getMaximalTypeExpansionContext());
    } else {
      SmallVector<TupleTypeElt, 4> eltTys;
      for (auto &result : fnTy->getResults()) {
        eltTys.push_back(result.getReturnValueType(
            IGM.getSILModule(), fnTy, IGM.getMaximalTypeExpansionContext()));
      }
      return SILType::getPrimitiveAddressType(
          CanType(TupleType::get(eltTys, fnTy->getASTContext())));
    }
  }

  llvm::DITypeRefArray createParameterTypes(SILType SILTy) {
    if (!SILTy)
      return nullptr;
    return createParameterTypes(SILTy.castTo<SILFunctionType>());
  }

  llvm::DITypeRefArray createParameterTypes(CanSILFunctionType FnTy) {
    SmallVector<llvm::Metadata *, 16> Parameters;

    GenericContextScope scope(IGM, FnTy->getInvocationGenericSignature());

    // The function return type is the first element in the list.
    createParameterType(Parameters, getResultTypeForDebugInfo(IGM, FnTy));

    // Actually, the input type is either a single type or a tuple
    // type. We currently represent a function with one n-tuple argument
    // as an n-ary function.
    for (auto Param : FnTy->getParameters())
      createParameterType(
          Parameters, IGM.silConv.getSILType(
                          Param, FnTy, IGM.getMaximalTypeExpansionContext()));

    return DBuilder.getOrCreateTypeArray(Parameters);
  }

  /// FIXME: replace this condition with something more sane.
  static bool isAllocatingConstructor(SILFunctionTypeRepresentation Rep,
                                      DeclContext *DeclCtx) {
    return Rep != SILFunctionTypeRepresentation::Method && DeclCtx &&
           isa<ConstructorDecl>(DeclCtx);
  }

  void createImportedModule(llvm::DIScope *Context,
                            ImportedModule M, llvm::DIFile *File,
                            unsigned Line) {
    // For overlays of Clang modules also emit an import of the underlying Clang
    // module. The helps the debugger resolve types that are present only in the
    // underlying module.
    if (const clang::Module *UnderlyingClangModule =
            M.importedModule->findUnderlyingClangModule()) {
      DBuilder.createImportedModule(
          Context,
          getOrCreateModule(
              {*const_cast<clang::Module *>(UnderlyingClangModule)},
              UnderlyingClangModule),
          File, 0);
    }
    DBuilder.createImportedModule(Context, getOrCreateModule(M), File, Line);
  }

  llvm::DIModule *getOrCreateModule(const void *Key, llvm::DIScope *Parent,
                                    StringRef Name, StringRef IncludePath,
                                    uint64_t Signature = ~1ULL,
                                    StringRef ASTFile = StringRef()) {
    // Look in the cache first.
    auto Val = DIModuleCache.find(Key);
    if (Val != DIModuleCache.end())
      return cast<llvm::DIModule>(Val->second);

    std::string RemappedIncludePath = DebugPrefixMap.remapPath(IncludePath);

    // For Clang modules / PCH, create a Skeleton CU pointing to the PCM/PCH.
    if (!Opts.DisableClangModuleSkeletonCUs) {
      bool CreateSkeletonCU = !ASTFile.empty();
      bool IsRootModule = !Parent;
      if (CreateSkeletonCU && IsRootModule) {
        llvm::DIBuilder DIB(M);
        DIB.createCompileUnit(IGM.ObjCInterop ? llvm::dwarf::DW_LANG_ObjC
                                              : llvm::dwarf::DW_LANG_C99,
                              DIB.createFile(Name, RemappedIncludePath),
                              TheCU->getProducer(), true, StringRef(), 0,
                              ASTFile, llvm::DICompileUnit::FullDebug,
                              Signature);
        DIB.finalize();
      }
    }

    llvm::DIModule *M =
        DBuilder.createModule(Parent, Name, ConfigMacros, RemappedIncludePath);
    DIModuleCache.insert({Key, llvm::TrackingMDNodeRef(M)});
    return M;
  }

  using ASTSourceDescriptor = clang::ASTSourceDescriptor;
  /// Create a DIModule from a clang module or PCH.
  /// The clang::Module pointer is passed separately because the recursive case
  /// needs to fudge the AST descriptor.
  llvm::DIModule *getOrCreateModule(ASTSourceDescriptor Desc,
                                    const clang::Module *ClangModule) {
    // PCH files don't have a signature field in the control block,
    // but LLVM detects skeleton CUs by looking for a non-zero DWO id.
    // We use the lower 64 bits for debug info.
    uint64_t Signature =
      Desc.getSignature() ? Desc.getSignature().truncatedValue() : ~1ULL;

    // Handle Clang modules.
    if (ClangModule) {
      llvm::DIModule *Parent = nullptr;
      if (ClangModule->Parent) {
        // The loading of additional modules by Sema may trigger an out-of-date
        // PCM rebuild in the Clang module dependencies of the additional
        // module. A PCM rebuild causes the ModuleManager to unload previously
        // loaded ASTFiles. For this reason we must use the cached ASTFile
        // information here instead of the potentially dangling pointer to the
        // ASTFile that is stored in the clang::Module object.
        //
        // Note: The implementation here assumes that all clang submodules
        //       belong to the same PCM file.
        ASTSourceDescriptor ParentDescriptor(*ClangModule->Parent);
        Parent = getOrCreateModule({ParentDescriptor.getModuleName(),
                                    ParentDescriptor.getPath(),
                                    Desc.getASTFile(), Desc.getSignature()},
                                   ClangModule->Parent);
      }
      return getOrCreateModule(ClangModule, Parent, Desc.getModuleName(),
                               Desc.getPath(), Signature, Desc.getASTFile());
    }
    // Handle PCH.
    return getOrCreateModule(Desc.getASTFile().bytes_begin(), nullptr,
                             Desc.getModuleName(), Desc.getPath(), Signature,
                             Desc.getASTFile());
  };

  static Optional<ASTSourceDescriptor> getClangModule(const ModuleDecl &M) {
    for (auto *FU : M.getFiles())
      if (auto *CMU = dyn_cast_or_null<ClangModuleUnit>(FU))
        if (auto Desc = CMU->getASTSourceDescriptor())
          return Desc;
    return None;
  }

  llvm::DIModule *getOrCreateModule(ImportedModule IM) {
    ModuleDecl *M = IM.importedModule;
    if (Optional<ASTSourceDescriptor> ModuleDesc = getClangModule(*M))
      return getOrCreateModule(*ModuleDesc, ModuleDesc->getModuleOrNull());
    StringRef Path = getFilenameFromDC(M);
    // Use the module 'real' name, which can be different from the name if module
    // aliasing was used (swift modules only). For example, if a source file has
    // 'import Foo', and '-module-alias Foo=Bar' was passed in, the real name of
    // the module on disk is Bar (.swiftmodule or .swiftinterface), and is used
    // for loading and mangling.
    StringRef Name = M->getRealName().str();
    return getOrCreateModule(M, TheCU, Name, Path);
  }

  TypeAliasDecl *getMetadataType(StringRef ArchetypeName) {
    TypeAliasDecl *&Entry = MetadataTypeDeclCache[ArchetypeName];
    if (Entry)
      return Entry;

    SourceLoc NoLoc;
    Entry = new (IGM.Context) TypeAliasDecl(
        NoLoc, NoLoc, IGM.Context.getIdentifier(ArchetypeName), NoLoc,
        /*genericparams*/ nullptr, IGM.Context.TheBuiltinModule);
    Entry->setUnderlyingType(IGM.Context.TheRawPointerType);
    return Entry;
  }

  /// Return the DIFile that is the ancestor of Scope.
  llvm::DIFile *getFile(llvm::DIScope *Scope) {
    while (!isa<llvm::DIFile>(Scope)) {
      switch (Scope->getTag()) {
      case llvm::dwarf::DW_TAG_lexical_block:
        Scope = cast<llvm::DILexicalBlock>(Scope)->getScope();
        break;
      case llvm::dwarf::DW_TAG_subprogram:
        Scope = cast<llvm::DISubprogram>(Scope)->getFile();
        break;
      default:
        return MainFile;
      }
      if (Scope)
        return MainFile;
    }
    return cast<llvm::DIFile>(Scope);
  }

  static Size getStorageSize(const llvm::DataLayout &DL,
                             ArrayRef<llvm::Value *> Storage) {
    unsigned size = 0;
    for (llvm::Value *Piece : Storage)
      size += DL.getTypeSizeInBits(Piece->getType());
    return Size(size);
  }

  StringRef getMangledName(DebugTypeInfo DbgTy) {
    if (DbgTy.isMetadataType())
      return MetadataTypeDeclCache.find(DbgTy.getDecl()->getName().str())
          ->getKey();

    // This is a bit of a hack. We need a generic signature to use for mangling.
    // If we started with an interface type, just use IGM.getCurGenericContext(),
    // since callers that use interface types typically push a signature that way.
    //
    // Otherwise, if we have a contextual type, find an archetype and ask it for
    // it's generic signature. The context generic signature from the IRGenModule
    // is unlikely to be useful here.
    GenericSignature Sig;
    Type Ty = DbgTy.getType();
    if (Ty->hasArchetype()) {
      Ty.findIf([&](Type t) -> bool {
        if (auto *archetypeTy = t->getAs<PrimaryArchetypeType>()) {
          Sig = archetypeTy->getGenericEnvironment()->getGenericSignature();
          return true;
        }

        if (auto *archetypeTy = t->getAs<SequenceArchetypeType>()) {
          Sig = archetypeTy->getGenericEnvironment()->getGenericSignature();
          return true;
        }

        return false;
      });

      Ty = Ty->mapTypeOutOfContext();
    } else {
      Sig = IGM.getCurGenericContext();
    }

    // Strip off top level of type sugar (except for type aliases).
    // We don't want Optional<T> and T? to get different debug types.
    while (true) {
      if (auto *ParenTy = dyn_cast<ParenType>(Ty.getPointer())) {
        Ty = ParenTy->getUnderlyingType();
        continue;
      }

      if (auto *SugarTy = dyn_cast<SyntaxSugarType>(Ty.getPointer())) {
        Ty = SugarTy->getSinglyDesugaredType();
        continue;
      }

      break;
    }

    // TODO: Eliminate substitutions in SILFunctionTypes for now.
    // On platforms where the substitutions affect representation, we will need
    // to preserve this info and teach type reconstruction about it.
    Ty = Ty->replaceSubstitutedSILFunctionTypesWithUnsubstituted(
        IGM.getSILModule());

    Mangle::ASTMangler Mangler;
    std::string Result = Mangler.mangleTypeForDebugger(Ty, Sig);

    // TODO(SR-15377): We currently cannot round trip some C++ types.
    if (!Opts.DisableRoundTripDebugTypes &&
        !Ty->getASTContext().LangOpts.EnableCXXInterop) {
      // Make sure we can reconstruct mangled types for the debugger.
      auto &Ctx = Ty->getASTContext();
      Type Reconstructed = Demangle::getTypeForMangling(Ctx, Result);
      if (!Reconstructed) {
        llvm::errs() << "Failed to reconstruct type for " << Result << "\n";
        llvm::errs() << "Original type:\n";
        Ty->dump(llvm::errs());
        abort();
      } else if (!Reconstructed->isEqual(Ty) &&
                 // FIXME: Some existential types are reconstructed without
                 // an explicit ExistentialType wrapping the constraint.
                 !equalWithoutExistentialTypes(Reconstructed, Ty) &&
                 !EqualUpToClangTypes().check(Reconstructed, Ty)) {
        // [FIXME: Include-Clang-type-in-mangling] Remove second check
        llvm::errs() << "Incorrect reconstructed type for " << Result << "\n";
        llvm::errs() << "Original type:\n";
        Ty->dump(llvm::errs());
        llvm::errs() << "Reconstructed type:\n";
        Reconstructed->dump(llvm::errs());
        abort();
      }
    }

    return BumpAllocatedString(Result);
  }

  llvm::DIDerivedType *createMemberType(CompletedDebugTypeInfo DbgTy,
                                        StringRef Name, unsigned &OffsetInBits,
                                        llvm::DIScope *Scope,
                                        llvm::DIFile *File,
                                        llvm::DINode::DIFlags Flags) {
    unsigned SizeOfByte = CI.getTargetInfo().getCharWidth();
    auto *Ty = getOrCreateType(DbgTy);
    auto *DITy = DBuilder.createMemberType(
        Scope, Name, File, 0,
        SizeOfByte * DbgTy.getSizeValue(), 0, OffsetInBits,
        Flags, Ty);
    OffsetInBits += getSizeInBits(Ty);
    OffsetInBits = llvm::alignTo(OffsetInBits,
                                 SizeOfByte * DbgTy.getAlignment().getValue());
    return DITy;
  }

  llvm::DICompositeType *
  createStructType(DebugTypeInfo DbgTy, NominalTypeDecl *Decl, Type BaseTy,
                   llvm::DIScope *Scope, llvm::DIFile *File, unsigned Line,
                   unsigned SizeInBits, unsigned AlignInBits,
                   llvm::DINode::DIFlags Flags, llvm::DIType *DerivedFrom,
                   unsigned RuntimeLang, StringRef UniqueID) {
    StringRef Name = Decl->getName().str();

    // Forward declare this first because types may be recursive.
    auto FwdDecl = llvm::TempDIType(DBuilder.createReplaceableCompositeType(
        llvm::dwarf::DW_TAG_structure_type, Name, Scope, File, Line,
        llvm::dwarf::DW_LANG_Swift, SizeInBits, 0, Flags, UniqueID));

#ifndef NDEBUG
    if (UniqueID.empty())
      assert(!Name.empty() &&
             "no mangled name and no human readable name given");
    else
      assert((UniqueID.startswith("_T") ||
              UniqueID.startswith(MANGLING_PREFIX_STR)) &&
             "UID is not a mangled name");
#endif

    auto TH = llvm::TrackingMDNodeRef(FwdDecl.get());
    DITypeCache[DbgTy.getType()] = TH;
    // Collect the members.
    SmallVector<llvm::Metadata *, 16> Elements;
    unsigned OffsetInBits = 0;
    for (VarDecl *VD : Decl->getStoredProperties()) {
      auto memberTy = BaseTy->getTypeOfMember(IGM.getSwiftModule(), VD);

      if (auto DbgTy = CompletedDebugTypeInfo::getFromTypeInfo(
              VD->getInterfaceType(),
              IGM.getTypeInfoForUnlowered(
                  IGM.getSILTypes().getAbstractionPattern(VD), memberTy)))
        Elements.push_back(createMemberType(*DbgTy, VD->getName().str(),
                                            OffsetInBits, Scope, File, Flags));
      else
        // Without complete type info we can only create a forward decl.
        return DBuilder.createForwardDecl(
            llvm::dwarf::DW_TAG_structure_type, Name, Scope, File, Line,
            llvm::dwarf::DW_LANG_Swift, SizeInBits, 0, UniqueID);
    }
    if (OffsetInBits > SizeInBits)
      SizeInBits = OffsetInBits;

    auto DITy = DBuilder.createStructType(
        Scope, Name, File, Line, SizeInBits, AlignInBits, Flags, DerivedFrom,
        DBuilder.getOrCreateArray(Elements), RuntimeLang, nullptr, UniqueID);
    DBuilder.replaceTemporary(std::move(FwdDecl), DITy);
    return DITy;
  }

  llvm::DICompositeType *createEnumType(CompletedDebugTypeInfo DbgTy,
                                        EnumDecl *Decl, StringRef MangledName,
                                        llvm::DIScope *Scope,
                                        llvm::DIFile *File, unsigned Line,
                                        llvm::DINode::DIFlags Flags) {
    StringRef Name = Decl->getName().str();
    unsigned SizeOfByte = CI.getTargetInfo().getCharWidth();
    unsigned SizeInBits = DbgTy.getSizeValue() * SizeOfByte;
    // Default, since Swift doesn't allow specifying a custom alignment.
    unsigned AlignInBits = 0;

    // FIXME: Is DW_TAG_union_type the right thing here?
    // Consider using a DW_TAG_variant_type instead.
    auto FwdDecl = llvm::TempDIType(DBuilder.createReplaceableCompositeType(
        llvm::dwarf::DW_TAG_union_type, MangledName, Scope, File, Line,
        llvm::dwarf::DW_LANG_Swift, SizeInBits, AlignInBits, Flags,
        MangledName));

    auto TH = llvm::TrackingMDNodeRef(FwdDecl.get());
    DITypeCache[DbgTy.getType()] = TH;

    SmallVector<llvm::Metadata *, 16> Elements;

    for (auto *ElemDecl : Decl->getAllElements()) {
      // FIXME <rdar://problem/14845818> Support enums.
      // Swift Enums can be both like DWARF enums and discriminated unions.
      // LLVM now supports variant types in debug metadata, which may be a
      // better fit.
      Optional<CompletedDebugTypeInfo> ElemDbgTy;
      if (Decl->hasRawType())
        // An enum with a raw type (enum E : Int {}), similar to a
        // DWARF enum.
        //
        // The storage occupied by the enum may be smaller than the
        // one of the raw type as long as it is large enough to hold
        // all enum values. Use the raw type for the debug type, but
        // the storage size from the enum.
        ElemDbgTy = CompletedDebugTypeInfo::get(
            DebugTypeInfo(Decl->getRawType(), DbgTy.getFragmentStorageType(),
                          DbgTy.getRawSize(), DbgTy.getAlignment(), true, false,
                          DbgTy.isSizeFragmentSize()));
      else if (auto ArgTy = ElemDecl->getArgumentInterfaceType()) {
        // A discriminated union. This should really be described as a
        // DW_TAG_variant_type. For now only describing the data.
        ArgTy = ElemDecl->getParentEnum()->mapTypeIntoContext(ArgTy);
        auto &TI = IGM.getTypeInfoForUnlowered(ArgTy);
        ElemDbgTy = CompletedDebugTypeInfo::getFromTypeInfo(ArgTy, TI);
      } else {
        // Discriminated union case without argument. Fallback to Int
        // as the element type; there is no storage here.
        Type IntTy = IGM.Context.getIntType();
        ElemDbgTy = CompletedDebugTypeInfo::get(
            DebugTypeInfo(IntTy, DbgTy.getFragmentStorageType(), Size(0),
                          Alignment(1), true, false, false));
      }
      if (!ElemDbgTy) {
        // Without complete type info we can only create a forward decl.
        return DBuilder.createForwardDecl(
            llvm::dwarf::DW_TAG_union_type, Name, Scope, File, Line,
            llvm::dwarf::DW_LANG_Swift, SizeInBits, 0, MangledName);
      }
      unsigned Offset = 0;
      auto MTy =
          createMemberType(*ElemDbgTy, ElemDecl->getBaseIdentifier().str(),
                           Offset, Scope, File, Flags);
      Elements.push_back(MTy);
    }
    auto DITy = DBuilder.createUnionType(
        Scope, Name, File, Line, SizeInBits, AlignInBits,
        Flags, DBuilder.getOrCreateArray(Elements),
        llvm::dwarf::DW_LANG_Swift, MangledName);

    DBuilder.replaceTemporary(std::move(FwdDecl), DITy);
    return DITy;
  }

  llvm::DIType *getOrCreateDesugaredType(Type Ty, DebugTypeInfo DbgTy) {
    DebugTypeInfo BlandDbgTy(
        Ty, DbgTy.getFragmentStorageType(), DbgTy.getRawSize(),
        DbgTy.getAlignment(), DbgTy.hasDefaultAlignment(),
        DbgTy.isMetadataType(), DbgTy.isSizeFragmentSize());
    return getOrCreateType(BlandDbgTy);
  }

  uint64_t getSizeOfBasicType(CompletedDebugTypeInfo DbgTy) {
    uint64_t SizeOfByte = CI.getTargetInfo().getCharWidth();
    uint64_t BitWidth = DbgTy.getSizeValue() * SizeOfByte;
    llvm::Type *StorageType = DbgTy.getFragmentStorageType()
                                  ? DbgTy.getFragmentStorageType()
                                  : IGM.DataLayout.getSmallestLegalIntType(
                                        IGM.getLLVMContext(), BitWidth);

    if (StorageType)
      return IGM.DataLayout.getTypeSizeInBits(StorageType);

    // This type is too large to fit in a register.
    assert(BitWidth > IGM.DataLayout.getLargestLegalIntTypeSizeInBits());
    return BitWidth;
  }

  /// Collect the type parameters of a bound generic type. This is needed to
  /// anchor any typedefs that may appear in parameters so they can be
  /// resolved in the debugger without needing to query the Swift module.
  llvm::DINodeArray collectGenericParams(BoundGenericType *BGT) {
    SmallVector<llvm::Metadata *, 16> TemplateParams;
    for (auto Param : BGT->getGenericArgs()) {
      TemplateParams.push_back(DBuilder.createTemplateTypeParameter(
          TheCU, "", getOrCreateType(DebugTypeInfo::getForwardDecl(Param)),
          false));
    }
    return DBuilder.getOrCreateArray(TemplateParams);
  }

  /// Create a sized container for a sizeless type. Used to represent
  /// BoundGenericEnums that may have different sizes depending on what they are
  /// bound to, but still share a mangled name.
  llvm::DIType *createOpaqueStructWithSizedContainer(
      llvm::DIScope *Scope, StringRef Name, llvm::DIFile *File, unsigned Line,
      unsigned SizeInBits, unsigned AlignInBits, llvm::DINode::DIFlags Flags,
      StringRef MangledName, llvm::DINodeArray BoundParams) {
    // This uses a separate cache and not DIRefMap for the inner type to avoid
    // associating the anonymous container (which is specific to the
    // variable/storage and not the type) with the MangledName.
    llvm::DICompositeType *UniqueType = nullptr;
    auto *UID = llvm::MDString::get(IGM.getLLVMContext(), MangledName);
    if (llvm::Metadata *V = InnerTypeCache.lookup(UID))
      UniqueType = cast<llvm::DICompositeType>(V);
    else {
      UniqueType = DBuilder.createForwardDecl(
          llvm::dwarf::DW_TAG_structure_type, Name, Scope, File, Line,
          llvm::dwarf::DW_LANG_Swift, 0, 0, MangledName);
      if (BoundParams)
        DBuilder.replaceArrays(UniqueType, nullptr, BoundParams);
      InnerTypeCache[UID] = llvm::TrackingMDNodeRef(UniqueType);
    }

    llvm::Metadata *Elements[] = {DBuilder.createMemberType(
        Scope, "", File, 0, SizeInBits, AlignInBits, 0, Flags, UniqueType)};
    return DBuilder.createStructType(
        Scope, "", File, Line, SizeInBits, AlignInBits, Flags,
        /* DerivedFrom */ nullptr, DBuilder.getOrCreateArray(Elements),
        llvm::dwarf::DW_LANG_Swift);
  }

  llvm::DIType *createPointerSizedStruct(llvm::DIScope *Scope, StringRef Name,
                                         llvm::DIFile *File, unsigned Line,
                                         llvm::DINode::DIFlags Flags,
                                         StringRef MangledName) {
    if (Opts.DebugInfoLevel > IRGenDebugInfoLevel::ASTTypes) {
      auto FwdDecl = DBuilder.createForwardDecl(
          llvm::dwarf::DW_TAG_structure_type, Name, Scope, File, Line,
          llvm::dwarf::DW_LANG_Swift, 0, 0);
      return createPointerSizedStruct(Scope, Name, FwdDecl, File, Line, Flags,
                                      MangledName);
    } else {
      unsigned SizeInBits = CI.getTargetInfo().getPointerWidth(0);
      return createOpaqueStruct(Scope, Name, File, Line, SizeInBits, 0, Flags,
                                MangledName);
    }
  }

  llvm::DIType *createPointerSizedStruct(llvm::DIScope *Scope, StringRef Name,
                                         llvm::DIType *PointeeTy,
                                         llvm::DIFile *File, unsigned Line,
                                         llvm::DINode::DIFlags Flags,
                                         StringRef MangledName) {
    unsigned PtrSize = CI.getTargetInfo().getPointerWidth(0);
    auto PtrTy = DBuilder.createPointerType(PointeeTy, PtrSize, 0);
    llvm::Metadata *Elements[] = {DBuilder.createMemberType(
        Scope, "ptr", File, 0, PtrSize, 0, 0, Flags, PtrTy)};
    return DBuilder.createStructType(
        Scope, Name, File, Line, PtrSize, 0, Flags,
        /* DerivedFrom */ nullptr, DBuilder.getOrCreateArray(Elements),
        llvm::dwarf::DW_LANG_Swift, nullptr, MangledName);
  }

  llvm::DIType *
  createDoublePointerSizedStruct(llvm::DIScope *Scope, StringRef Name,
                                 llvm::DIType *PointeeTy, llvm::DIFile *File,
                                 unsigned Line, llvm::DINode::DIFlags Flags,
                                 StringRef MangledName) {
    unsigned PtrSize = CI.getTargetInfo().getPointerWidth(0);
    llvm::Metadata *Elements[] = {
        DBuilder.createMemberType(
            Scope, "ptr", File, 0, PtrSize, 0, 0, Flags,
            DBuilder.createPointerType(PointeeTy, PtrSize, 0)),
        DBuilder.createMemberType(
            Scope, "_", File, 0, PtrSize, 0, 0, Flags,
            DBuilder.createPointerType(nullptr, PtrSize, 0))};
    return DBuilder.createStructType(
        Scope, Name, File, Line, 2 * PtrSize, 0, Flags,
        /* DerivedFrom */ nullptr, DBuilder.getOrCreateArray(Elements),
        llvm::dwarf::DW_LANG_Swift, nullptr, MangledName);
  }

  llvm::DIType *createFixedValueBufferStruct(llvm::DIType *PointeeTy) {
    unsigned Line = 0;
    unsigned PtrSize = CI.getTargetInfo().getPointerWidth(0);
    llvm::DINode::DIFlags Flags = llvm::DINode::FlagArtificial;
    llvm::DIFile *File = MainFile;
    llvm::DIScope *Scope = TheCU;
    llvm::Metadata *Elements[] = {DBuilder.createMemberType(
        Scope, "contents", File, 0, PtrSize, 0, 0, Flags, PointeeTy)};
    return DBuilder.createStructType(
        Scope, "$swift.fixedbuffer", File, Line, 3 * PtrSize, 0, Flags,
        /* DerivedFrom */ nullptr, DBuilder.getOrCreateArray(Elements),
        llvm::dwarf::DW_LANG_Swift, nullptr);
  }

  llvm::DIType *createFunctionPointer(DebugTypeInfo DbgTy, llvm::DIScope *Scope,
                                      unsigned SizeInBits, unsigned AlignInBits,
                                      llvm::DINode::DIFlags Flags,
                                      StringRef MangledName) {
    auto FwdDecl = llvm::TempDINode(DBuilder.createReplaceableCompositeType(
        llvm::dwarf::DW_TAG_subroutine_type, MangledName, Scope, MainFile, 0,
        llvm::dwarf::DW_LANG_Swift, SizeInBits, AlignInBits, Flags,
        MangledName));

    auto TH = llvm::TrackingMDNodeRef(FwdDecl.get());
    DITypeCache[DbgTy.getType()] = TH;

    CanSILFunctionType FunTy;
    TypeBase *BaseTy = DbgTy.getType();
    if (auto *SILFnTy = dyn_cast<SILFunctionType>(BaseTy))
      FunTy = CanSILFunctionType(SILFnTy);
    // FIXME: Handling of generic parameters in SIL type lowering is in flux.
    // DebugInfo doesn't appear to care about the generic context, so just
    // throw it away before lowering.
    else if (isa<GenericFunctionType>(BaseTy)) {
      auto *fTy = cast<AnyFunctionType>(BaseTy);
      auto *nongenericTy = FunctionType::get(fTy->getParams(), fTy->getResult(),
                                             fTy->getExtInfo());

      FunTy = IGM.getLoweredType(nongenericTy).castTo<SILFunctionType>();
    } else
      FunTy = IGM.getLoweredType(BaseTy).castTo<SILFunctionType>();
    auto Params = createParameterTypes(FunTy);

    auto FnTy = DBuilder.createSubroutineType(Params, Flags);
    llvm::DIType *DITy;
    if (FunTy->getRepresentation() == SILFunctionType::Representation::Thick) {
      if (SizeInBits == 2 * CI.getTargetInfo().getPointerWidth(0))
        // This is a FunctionPairTy: { i8*, %swift.refcounted* }.
        DITy = createDoublePointerSizedStruct(Scope, MangledName, FnTy,
                                              MainFile, 0, Flags, MangledName);
      else
        // This is a generic function as noted above.
        DITy = createOpaqueStruct(Scope, MangledName, MainFile, 0, SizeInBits,
                                  AlignInBits, Flags, MangledName);
    } else {
      assert(SizeInBits == CI.getTargetInfo().getPointerWidth(0));
      DITy = createPointerSizedStruct(Scope, MangledName, FnTy, MainFile, 0,
                                      Flags, MangledName);
    }
    DBuilder.replaceTemporary(std::move(FwdDecl), DITy);
    return DITy;
  }

  llvm::DIType *createTuple(DebugTypeInfo DbgTy, llvm::DIScope *Scope,
                            unsigned SizeInBits, unsigned AlignInBits,
                            llvm::DINode::DIFlags Flags,
                            StringRef MangledName) {
    TypeBase *BaseTy = DbgTy.getType();
    auto *TupleTy = BaseTy->castTo<TupleType>();

    SmallVector<llvm::Metadata *, 16> Elements;
    unsigned OffsetInBits = 0;
    auto genericSig = IGM.getCurGenericContext();
    for (auto ElemTy : TupleTy->getElementTypes()) {
      auto &elemTI = IGM.getTypeInfoForUnlowered(
          AbstractionPattern(genericSig, ElemTy->getCanonicalType()), ElemTy);
      if (auto DbgTy = CompletedDebugTypeInfo::getFromTypeInfo(ElemTy, elemTI))
        Elements.push_back(
            createMemberType(*DbgTy, "", OffsetInBits, Scope, MainFile, Flags));
      else
        // We can only create a forward declaration without complete size info.
        return DBuilder.createReplaceableCompositeType(
            llvm::dwarf::DW_TAG_structure_type, MangledName, Scope, MainFile, 0,
            llvm::dwarf::DW_LANG_Swift, 0, AlignInBits, Flags, MangledName);
    }
    // FIXME: assert that SizeInBits == OffsetInBits.
    SizeInBits = OffsetInBits;
   
    auto FwdDecl = llvm::TempDINode(DBuilder.createReplaceableCompositeType(
        llvm::dwarf::DW_TAG_structure_type, MangledName, Scope, MainFile, 0,
        llvm::dwarf::DW_LANG_Swift, SizeInBits, AlignInBits, Flags,
        MangledName));

    DITypeCache[DbgTy.getType()] = llvm::TrackingMDNodeRef(FwdDecl.get());

    auto DITy = DBuilder.createStructType(
        Scope, MangledName, MainFile, 0, SizeInBits, AlignInBits, Flags,
        nullptr, // DerivedFrom
        DBuilder.getOrCreateArray(Elements), llvm::dwarf::DW_LANG_Swift,
        nullptr, MangledName);

    DBuilder.replaceTemporary(std::move(FwdDecl), DITy);
    return DITy;
  }

  llvm::DICompositeType *
  createOpaqueStruct(llvm::DIScope *Scope, StringRef Name, llvm::DIFile *File,
                     unsigned Line, unsigned SizeInBits, unsigned AlignInBits,
                     llvm::DINode::DIFlags Flags, StringRef MangledName) {
    return DBuilder.createStructType(
        Scope, Name, File, Line, SizeInBits, AlignInBits, Flags,
        /* DerivedFrom */ nullptr,
        DBuilder.getOrCreateArray(ArrayRef<llvm::Metadata *>()),
        llvm::dwarf::DW_LANG_Swift, nullptr, MangledName);
  }

  llvm::DIType *createType(DebugTypeInfo DbgTy, StringRef MangledName,
                           llvm::DIScope *Scope, llvm::DIFile *File) {
    // FIXME: For SizeInBits, clang uses the actual size of the type on
    // the target machine instead of the storage size that is alloca'd
    // in the LLVM IR. For all types that are boxed in a struct, we are
    // emitting the storage size of the struct, but it may be necessary
    // to emit the (target!) size of the underlying basic type.
    uint64_t SizeOfByte = CI.getTargetInfo().getCharWidth();
    // FIXME: SizeInBits is redundant with DbgTy, remove it.
    uint64_t SizeInBits = 0;
    if (DbgTy.getTypeSize())
      SizeInBits = DbgTy.getTypeSize()->getValue() * SizeOfByte;
    unsigned AlignInBits = DbgTy.hasDefaultAlignment()
                               ? 0
                               : DbgTy.getAlignment().getValue() * SizeOfByte;
    unsigned Encoding = 0;
    llvm::DINode::DIFlags Flags = llvm::DINode::FlagZero;

    TypeBase *BaseTy = DbgTy.getType();

    if (!BaseTy) {
      LLVM_DEBUG(llvm::dbgs() << "Type without TypeBase: ";
                 DbgTy.getType()->dump(llvm::dbgs()); llvm::dbgs() << "\n");
      if (!InternalType) {
        StringRef Name = "<internal>";
        InternalType = DBuilder.createForwardDecl(
            llvm::dwarf::DW_TAG_structure_type, Name, Scope, File,
            /*Line*/ 0, llvm::dwarf::DW_LANG_Swift, SizeInBits, AlignInBits,
            MangledName);
      }
      return InternalType;
    }

    // Here goes!
    switch (BaseTy->getKind()) {
    case TypeKind::BuiltinInteger: {
      Encoding = llvm::dwarf::DW_ATE_unsigned;
      if (auto CompletedDbgTy = CompletedDebugTypeInfo::get(DbgTy))
        SizeInBits = getSizeOfBasicType(*CompletedDbgTy);
      break;
    }

    case TypeKind::BuiltinIntegerLiteral: {
      Encoding = llvm::dwarf::DW_ATE_unsigned; // ?
      if (auto CompletedDbgTy = CompletedDebugTypeInfo::get(DbgTy))
        SizeInBits = getSizeOfBasicType(*CompletedDbgTy);
      break;
    }

    case TypeKind::BuiltinFloat: {
      auto *FloatTy = BaseTy->castTo<BuiltinFloatType>();
      // Assuming that the bitwidth and FloatTy->getFPKind() are identical.
      SizeInBits = FloatTy->getBitWidth();
      Encoding = llvm::dwarf::DW_ATE_float;
      break;
    }

    case TypeKind::BuiltinNativeObject: {
      unsigned PtrSize = CI.getTargetInfo().getPointerWidth(0);
      auto PTy =
          DBuilder.createPointerType(nullptr, PtrSize, 0,
                                     /* DWARFAddressSpace */ None, MangledName);
      return DBuilder.createObjectPointerType(PTy);
    }

    case TypeKind::BuiltinBridgeObject: {
      unsigned PtrSize = CI.getTargetInfo().getPointerWidth(0);
      auto PTy =
          DBuilder.createPointerType(nullptr, PtrSize, 0,
                                     /* DWARFAddressSpace */ None, MangledName);
      return DBuilder.createObjectPointerType(PTy);
    }

    case TypeKind::BuiltinRawPointer: {
      unsigned PtrSize = CI.getTargetInfo().getPointerWidth(0);
      return DBuilder.createPointerType(nullptr, PtrSize, 0,
                                        /* DWARFAddressSpace */ None,
                                        MangledName);
    }

    case TypeKind::BuiltinRawUnsafeContinuation: {
      unsigned PtrSize = CI.getTargetInfo().getPointerWidth(0);
      return DBuilder.createPointerType(nullptr, PtrSize, 0,
                                        /* DWARFAddressSpace */ None,
                                        MangledName);
    }

    case TypeKind::BuiltinJob: {
      unsigned PtrSize = CI.getTargetInfo().getPointerWidth(0);
      return DBuilder.createPointerType(nullptr, PtrSize, 0,
                                        /* DWARFAddressSpace */ None,
                                        MangledName);
    }

    case TypeKind::BuiltinExecutor: {
      return createDoublePointerSizedStruct(
          Scope, "Builtin.Executor", nullptr, MainFile, 0,
          llvm::DINode::FlagArtificial, MangledName);
    }

    case TypeKind::DynamicSelf: {
      // Self. We don't have a way to represent instancetype in DWARF,
      // so we emit the static type instead. This is similar to what we
      // do with instancetype in Objective-C.
      auto *DynamicSelfTy = BaseTy->castTo<DynamicSelfType>();
      auto SelfTy =
          getOrCreateDesugaredType(DynamicSelfTy->getSelfType(), DbgTy);
      return DBuilder.createTypedef(SelfTy, MangledName, File, 0, File);
    }

    // Even builtin swift types usually come boxed in a struct.
    case TypeKind::Struct: {
      auto *StructTy = BaseTy->castTo<StructType>();
      auto *Decl = StructTy->getDecl();
      auto L = getFilenameAndLocation(*this, Decl);
      auto *File = getOrCreateFile(L.filename);
      // No line numbers are attached to type forward declarations.  This is
      // intentional: It interferes with the efficacy of incremental builds. We
      // don't want a whitespace change to an secondary file trigger a
      // recompilation of the debug info of a primary source file.
      unsigned FwdDeclLine = 0;
      if (Opts.DebugInfoLevel > IRGenDebugInfoLevel::ASTTypes)
        return createStructType(DbgTy, Decl, StructTy, Scope, File, L.line,
                                SizeInBits, AlignInBits, Flags, nullptr,
                                llvm::dwarf::DW_LANG_Swift, MangledName);
      StringRef Name = Decl->getName().str();
      if (DbgTy.getTypeSize())
        return createOpaqueStruct(Scope, Name, File, FwdDeclLine, SizeInBits,
                                  AlignInBits, Flags, MangledName);
      return DBuilder.createForwardDecl(
          llvm::dwarf::DW_TAG_structure_type, Name, Scope, File, FwdDeclLine,
          llvm::dwarf::DW_LANG_Swift, 0, AlignInBits, MangledName);
    }

    case TypeKind::Class: {
      // Classes are represented as DW_TAG_structure_type. This way the
      // DW_AT_APPLE_runtime_class(DW_LANG_Swift) attribute can be
      // used to differentiate them from C++ and ObjC classes.
      auto *ClassTy = BaseTy->castTo<ClassType>();
      auto *Decl = ClassTy->getDecl();
      auto L = getFilenameAndLocation(*this, Decl);
      auto *File = getOrCreateFile(L.filename);
      unsigned FwdDeclLine = 0;
      assert(SizeInBits == CI.getTargetInfo().getPointerWidth(0));
      return createPointerSizedStruct(Scope, Decl->getNameStr(), File,
                                      FwdDeclLine, Flags, MangledName);
    }

    case TypeKind::Protocol: {
      auto *ProtocolTy = BaseTy->castTo<ProtocolType>();
      auto *Decl = ProtocolTy->getDecl();
      // FIXME: (LLVM branch) This should probably be a DW_TAG_interface_type.
      auto L = getFilenameAndLocation(*this, Decl);
      auto *File = getOrCreateFile(L.filename);
      unsigned FwdDeclLine = 0;
      return createOpaqueStruct(Scope, Decl ? Decl->getNameStr() : MangledName,
                                File, FwdDeclLine, SizeInBits, AlignInBits,
                                Flags, MangledName);
    }

    case TypeKind::Existential:
    case TypeKind::ProtocolComposition:
    case TypeKind::ParameterizedProtocol: {
      auto *Decl = DbgTy.getDecl();
      auto L = getFilenameAndLocation(*this, Decl);
      auto *File = getOrCreateFile(L.filename);
      unsigned FwdDeclLine = 0;
      return createOpaqueStruct(Scope, Decl ? Decl->getNameStr() : MangledName,
                                File, FwdDeclLine, SizeInBits, AlignInBits,
                                Flags, MangledName);
    }

    case TypeKind::UnboundGeneric: {
      auto *UnboundTy = BaseTy->castTo<UnboundGenericType>();
      auto *Decl = UnboundTy->getDecl();
      auto L = getFilenameAndLocation(*this, Decl);
      auto *File = getOrCreateFile(L.filename);
      unsigned FwdDeclLine = 0;
      assert(SizeInBits == CI.getTargetInfo().getPointerWidth(0));
      return createPointerSizedStruct(Scope,
                                      Decl ? Decl->getNameStr() : MangledName,
                                      File, FwdDeclLine, Flags, MangledName);
    }

    case TypeKind::BoundGenericStruct: {
      auto *StructTy = BaseTy->castTo<BoundGenericStructType>();
      auto *Decl = StructTy->getDecl();
      auto L = getFilenameAndLocation(*this, Decl);
      auto *File = getOrCreateFile(L.filename);
      unsigned FwdDeclLine = 0;
      return createOpaqueStructWithSizedContainer(
          Scope, Decl ? Decl->getNameStr() : "", File, FwdDeclLine, SizeInBits,
          AlignInBits, Flags, MangledName, collectGenericParams(StructTy));
    }

    case TypeKind::BoundGenericClass: {
      auto *ClassTy = BaseTy->castTo<BoundGenericClassType>();
      auto *Decl = ClassTy->getDecl();
      auto L = getFilenameAndLocation(*this, Decl);
      auto *File = getOrCreateFile(L.filename);
      unsigned FwdDeclLine = 0;

      // TODO: We may want to peek at Decl->isObjC() and set this
      // attribute accordingly.
      assert(SizeInBits == CI.getTargetInfo().getPointerWidth(0));
      return createPointerSizedStruct(Scope,
                                      Decl ? Decl->getNameStr() : MangledName,
                                      File, FwdDeclLine, Flags, MangledName);
    }

    case TypeKind::Pack:
    case TypeKind::PackExpansion:
      llvm_unreachable("Unimplemented!");

    case TypeKind::Tuple: {
      // Tuples are also represented as structs.  Since tuples are ephemeral
      // (not nominal) they don't have a source location.
      if (Opts.DebugInfoLevel > IRGenDebugInfoLevel::ASTTypes)
        return createTuple(DbgTy, Scope, SizeInBits, AlignInBits, Flags,
                           MangledName);
      else
        return createOpaqueStruct(Scope, MangledName, MainFile, 0, SizeInBits,
                                  AlignInBits, Flags, MangledName);
    }

    case TypeKind::InOut:
      break;

    case TypeKind::OpaqueTypeArchetype:
    case TypeKind::PrimaryArchetype:
    case TypeKind::OpenedArchetype:
    case TypeKind::SequenceArchetype: {
      auto *Archetype = BaseTy->castTo<ArchetypeType>();
      AssociatedTypeDecl *assocType = nullptr;
      if (auto depMemTy = Archetype->getInterfaceType()
              ->getAs<DependentMemberType>())
        assocType = depMemTy->getAssocType();
      auto L = getFilenameAndLocation(*this, assocType);
      auto *File = getOrCreateFile(L.filename);
      unsigned FwdDeclLine = 0;
      auto Superclass = Archetype->getSuperclass();
      auto DerivedFrom = Superclass.isNull()
                             ? nullptr
                             : getOrCreateDesugaredType(Superclass, DbgTy);
      auto FwdDecl = llvm::TempDIType(DBuilder.createReplaceableCompositeType(
          llvm::dwarf::DW_TAG_structure_type, MangledName, Scope, File,
          FwdDeclLine, llvm::dwarf::DW_LANG_Swift, SizeInBits, AlignInBits,
          Flags, MangledName));

      // Emit the protocols the archetypes conform to.
      SmallVector<llvm::Metadata *, 4> Protocols;
      for (auto *ProtocolDecl : Archetype->getConformsTo()) {
        auto PTy =
            IGM.getLoweredType(ProtocolDecl->getInterfaceType()).getASTType();
        auto PDbgTy = DebugTypeInfo::getFromTypeInfo(
            ProtocolDecl->getInterfaceType(), IGM.getTypeInfoForLowered(PTy),
            false);
        auto PDITy = getOrCreateType(PDbgTy);
        Protocols.push_back(
            DBuilder.createInheritance(FwdDecl.get(), PDITy, 0, 0, Flags));
      }
      auto DITy = DBuilder.createStructType(
          Scope, MangledName, File, FwdDeclLine, SizeInBits, AlignInBits, Flags,
          DerivedFrom, DBuilder.getOrCreateArray(Protocols),
          llvm::dwarf::DW_LANG_Swift, nullptr, MangledName);

      DBuilder.replaceTemporary(std::move(FwdDecl), DITy);
      return DITy;
    }

    case TypeKind::ExistentialMetatype:
    case TypeKind::Metatype: {
      // Metatypes are (mostly) singleton type descriptors, often without
      // storage.
      Flags |= llvm::DINode::FlagArtificial;
      auto L = getFilenameAndLocation(*this, DbgTy.getDecl());
      auto *File = getOrCreateFile(L.filename);
      unsigned FwdDeclLine = 0;

      return DBuilder.createStructType(
          Scope, MangledName, File, FwdDeclLine, SizeInBits, AlignInBits, Flags,
          nullptr, nullptr, llvm::dwarf::DW_LANG_Swift, nullptr, MangledName);
    }

    case TypeKind::SILFunction:
    case TypeKind::Function:
    case TypeKind::GenericFunction: {
      if (Opts.DebugInfoLevel > IRGenDebugInfoLevel::ASTTypes)
        return createFunctionPointer(DbgTy, Scope, SizeInBits, AlignInBits,
                                     Flags, MangledName);
      else
        return createOpaqueStruct(Scope, MangledName, MainFile, 0, SizeInBits,
                                  AlignInBits, Flags, MangledName);
    }

    case TypeKind::Enum: {
      auto *EnumTy = BaseTy->castTo<EnumType>();
      auto *Decl = EnumTy->getDecl();
      auto L = getFilenameAndLocation(*this, Decl);
      auto *File = getOrCreateFile(L.filename);
      unsigned FwdDeclLine = 0;
      if (Opts.DebugInfoLevel > IRGenDebugInfoLevel::ASTTypes)
        if (auto CompletedDbgTy = CompletedDebugTypeInfo::get(DbgTy))
          return createEnumType(*CompletedDbgTy, Decl, MangledName, Scope, File,
                                L.line, Flags);
      return createOpaqueStruct(Scope, Decl->getName().str(), File, FwdDeclLine,
                                SizeInBits, AlignInBits, Flags, MangledName);
    }

    case TypeKind::BoundGenericEnum: {
      auto *EnumTy = BaseTy->castTo<BoundGenericEnumType>();
      auto *Decl = EnumTy->getDecl();
      auto L = getFilenameAndLocation(*this, Decl);
      auto *File = getOrCreateFile(L.filename);
      unsigned FwdDeclLine = 0;

      return createOpaqueStructWithSizedContainer(
          Scope, Decl->getName().str(), File, FwdDeclLine, SizeInBits,
          AlignInBits, Flags, MangledName, collectGenericParams(EnumTy));
    }

    case TypeKind::BuiltinVector: {
      // FIXME: Emit the name somewhere.
      (void)MangledName;
      auto *BuiltinVectorTy = BaseTy->castTo<BuiltinVectorType>();
      auto ElemTy = BuiltinVectorTy->getElementType();
      auto ElemDbgTy = DebugTypeInfo::getFromTypeInfo(
          ElemTy, IGM.getTypeInfoForUnlowered(ElemTy), false);
      unsigned Count = BuiltinVectorTy->getNumElements();
      auto Subscript = DBuilder.getOrCreateSubrange(0, Count ? Count : -1);
      return DBuilder.createVectorType(SizeInBits, AlignInBits,
                                       getOrCreateType(ElemDbgTy),
                                       DBuilder.getOrCreateArray(Subscript));
    }

    // Reference storage types.
#define REF_STORAGE(Name, ...) case TypeKind::Name##Storage:
#include "swift/AST/ReferenceStorage.def"
      {
        auto *ReferenceTy = cast<ReferenceStorageType>(BaseTy);
        auto CanTy = ReferenceTy->getReferentType();
        auto L = getFilenameAndLocation(*this, DbgTy.getDecl());
        auto *File = getOrCreateFile(L.filename);
        unsigned CompilerGeneratedLine = 0;

        return DBuilder.createTypedef(getOrCreateDesugaredType(CanTy, DbgTy),
                                      MangledName, File, CompilerGeneratedLine,
                                      File);
      }

      // Sugared types.

    case TypeKind::TypeAlias: {
      auto *TypeAliasTy = cast<TypeAliasType>(BaseTy);
      auto *Decl = TypeAliasTy->getDecl();
      auto L = getFilenameAndLocation(*this, Decl);
      auto AliasedTy = TypeAliasTy->getSinglyDesugaredType();
      auto *File = getOrCreateFile(L.filename);

      // For TypeAlias types, the DeclContext for the aliased type is
      // in the decl of the alias type.
      DebugTypeInfo AliasedDbgTy(AliasedTy, DbgTy.getFragmentStorageType(),
                                 DbgTy.getRawSize(), DbgTy.getAlignment(),
                                 DbgTy.hasDefaultAlignment(), false,
                                 DbgTy.isSizeFragmentSize());
      return DBuilder.createTypedef(getOrCreateType(AliasedDbgTy), MangledName,
                                    File, 0, Scope);
    }

    case TypeKind::Paren: {
      auto Ty = cast<ParenType>(BaseTy)->getUnderlyingType();
      return getOrCreateDesugaredType(Ty, DbgTy);
    }

    // SyntaxSugarType derivations.
    case TypeKind::Dictionary:
    case TypeKind::ArraySlice:
    case TypeKind::Optional:
    case TypeKind::VariadicSequence: {
      auto *SyntaxSugarTy = cast<SyntaxSugarType>(BaseTy);
      auto *CanTy = SyntaxSugarTy->getSinglyDesugaredType();
      return getOrCreateDesugaredType(CanTy, DbgTy);
    }

    // SILBox should appear only inside of coroutine contexts.
    case TypeKind::SILBox:
    case TypeKind::DependentMember:
    case TypeKind::GenericTypeParam: {
      // FIXME: Provide a more meaningful debug type.
      return DBuilder.createStructType(
          Scope, MangledName, File, 0, SizeInBits, AlignInBits, Flags, nullptr,
          nullptr, llvm::dwarf::DW_LANG_Swift, nullptr, MangledName);
    }

    // The following types exist primarily for internal use by the type
    // checker.
    case TypeKind::Error:
    case TypeKind::Unresolved:
    case TypeKind::LValue:
    case TypeKind::TypeVariable:
    case TypeKind::Placeholder:
    case TypeKind::Module:
    case TypeKind::SILBlockStorage:
    case TypeKind::SILToken:
    case TypeKind::BuiltinUnsafeValueBuffer:
    case TypeKind::BuiltinDefaultActorStorage:

      LLVM_DEBUG(llvm::dbgs() << "Unhandled type: ";
                 DbgTy.getType()->dump(llvm::dbgs()); llvm::dbgs() << "\n");
      MangledName = "<unknown>";
    }
    return DBuilder.createBasicType(MangledName, SizeInBits, Encoding);
  }

  /// Determine if there exists a name mangling for the given type.
  static bool canMangle(TypeBase *Ty) {
    // TODO: C++ types are not yet supported (SR-13223).
    if (Ty->getStructOrBoundGenericStruct() &&
        isa_and_nonnull<clang::CXXRecordDecl>(
            Ty->getStructOrBoundGenericStruct()->getClangDecl()))
      return false;

    switch (Ty->getKind()) {
    case TypeKind::GenericFunction: // Not yet supported.
    case TypeKind::SILBlockStorage: // Not supported at all.
      return false;
    default:
      return true;
    }
  }

  llvm::DIType *getTypeOrNull(TypeBase *Ty) {
    auto CachedType = DITypeCache.find(Ty);
    if (CachedType != DITypeCache.end()) {
      // Verify that the information still exists.
      if (llvm::Metadata *Val = CachedType->second) {
        auto DITy = cast<llvm::DIType>(Val);
        return DITy;
      }
    }
    return nullptr;
  }

  /// The private discriminator is represented as an inline namespace.
  llvm::DIScope *getFilePrivateScope(llvm::DIScope *Parent, TypeDecl *Decl) {
    // Retrieve the private discriminator.
    auto *MSC = Decl->getDeclContext()->getModuleScopeContext();
    auto *FU = cast<FileUnit>(MSC);
    Identifier PD = FU->getDiscriminatorForPrivateValue(Decl);
    bool ExportSymbols = true;
    return DBuilder.createNameSpace(Parent, PD.str(), ExportSymbols);
  }

  llvm::DIType *getOrCreateType(DebugTypeInfo DbgTy) {
    // Is this an empty type?
    if (DbgTy.isNull())
      // We can't use the empty type as an index into DenseMap.
      return createType(DbgTy, "", TheCU, MainFile);

    // Look in the cache first.
    if (auto *DITy = getTypeOrNull(DbgTy.getType()))
      return DITy;

    // Second line of defense: Look up the mangled name. TypeBase*'s are
    // not necessarily unique, but name mangling is too expensive to do
    // every time.
    StringRef MangledName;
    llvm::MDString *UID = nullptr;
    if (canMangle(DbgTy.getType())) {
      MangledName = getMangledName(DbgTy);
      UID = llvm::MDString::get(IGM.getLLVMContext(), MangledName);
      if (llvm::Metadata *CachedTy = DIRefMap.lookup(UID)) {
        auto DITy = cast<llvm::DIType>(CachedTy);
        return DITy;
      }
    }

    // Retrieve the context of the type, as opposed to the DeclContext
    // of the variable.
    //
    // FIXME: Builtin and qualified types in LLVM have no parent
    // scope. TODO: This can be fixed by extending DIBuilder.
    llvm::DIScope *Scope = nullptr;
    // Make sure to retrieve the context of the type alias, not the pointee.
    DeclContext *Context = nullptr;
    const Decl *TypeDecl = nullptr;
    const clang::Decl *ClangDecl = nullptr;
    if (auto Alias = dyn_cast<TypeAliasType>(DbgTy.getType())) {
      TypeAliasDecl *AliasDecl = Alias->getDecl();
      TypeDecl = AliasDecl;
      Context = AliasDecl->getParent();
      ClangDecl = AliasDecl->getClangDecl();
    } else if (auto *ND = DbgTy.getType()->getNominalOrBoundGenericNominal()) {
      TypeDecl = ND;
      Context = ND->getParent();
      ClangDecl = ND->getClangDecl();
    }
    if (ClangDecl) {
      clang::ASTReader &Reader = *CI.getClangInstance().getASTReader();
      auto Idx = ClangDecl->getOwningModuleID();
      auto SubModuleDesc = Reader.getSourceDescriptor(Idx);
      auto TopLevelModuleDesc = getClangModule(*TypeDecl->getModuleContext());
      if (SubModuleDesc) {
        if (TopLevelModuleDesc)
          // Describe the submodule, but substitute the cached ASTFile from
          // the toplevel module. The ASTFile pointer in SubModule may be
          // dangling and cant be trusted.
          Scope = getOrCreateModule({SubModuleDesc->getModuleName(),
                                     SubModuleDesc->getPath(),
                                     TopLevelModuleDesc->getASTFile(),
                                     TopLevelModuleDesc->getSignature()},
                                    SubModuleDesc->getModuleOrNull());
        else if (SubModuleDesc->getModuleOrNull() == nullptr)
          // This is (bridging header) PCH.
          Scope = getOrCreateModule(*SubModuleDesc, nullptr);
      }
    }
    if (!Scope)
      Scope = getOrCreateContext(Context);

    // Scope outermost fileprivate decls in an inline private discriminator
    // namespace.
    if (auto *Decl = DbgTy.getDecl())
      if (Decl->isOutermostPrivateOrFilePrivateScope())
        Scope = getFilePrivateScope(Scope, Decl);

    // If this is a forward decl, create one for this mangled name and don't
    // cache it.
    if (DbgTy.isForwardDecl() && !isa<TypeAliasType>(DbgTy.getType())) {
      auto *FwdDecl = DBuilder.createReplaceableCompositeType(
          llvm::dwarf::DW_TAG_structure_type, MangledName, Scope, 0, 0,
          llvm::dwarf::DW_LANG_Swift, 0, 0, llvm::DINode::FlagFwdDecl,
          MangledName);
      ReplaceMap.emplace_back(
          std::piecewise_construct, std::make_tuple(DbgTy.getType()),
          std::make_tuple(static_cast<llvm::Metadata *>(FwdDecl)));
      return FwdDecl;
    }
    llvm::DIType *DITy = createType(DbgTy, MangledName, Scope, getFile(Scope));

    // Don't cache a type alias to a forward declaration either.
    if (DbgTy.isForwardDecl())
      return DITy;

    // Incrementally build the DIRefMap.
    if (auto *CTy = dyn_cast<llvm::DICompositeType>(DITy)) {
#ifndef NDEBUG
      // Sanity check.
      if (llvm::Metadata *V = DIRefMap.lookup(UID)) {
        auto *CachedTy = cast<llvm::DIType>(V);
        assert(CachedTy == DITy && "conflicting types for one UID");
      }
#endif
      // If this type supports a UID, enter it to the cache.
      if (auto UID = CTy->getRawIdentifier()) {
        assert(UID->getString() == MangledName &&
               "Unique identifier is different from mangled name ");
        DIRefMap[UID] = llvm::TrackingMDNodeRef(DITy);
      }
    }

    // Store it in the cache.
    DITypeCache.insert({DbgTy.getType(), llvm::TrackingMDNodeRef(DITy)});

    return DITy;
  }
};

IRGenDebugInfoImpl::IRGenDebugInfoImpl(const IRGenOptions &Opts,
                                       ClangImporter &CI, IRGenModule &IGM,
                                       llvm::Module &M,
                                       StringRef MainOutputFilenameForDebugInfo,
                                       StringRef PD)
    : Opts(Opts), CI(CI), SM(IGM.Context.SourceMgr), M(M), DBuilder(M),
      IGM(IGM), DebugPrefixMap(Opts.DebugPrefixMap) {
  assert(Opts.DebugInfoLevel > IRGenDebugInfoLevel::None &&
         "no debug info should be generated");
  llvm::SmallString<256> SourcePath;
  if (MainOutputFilenameForDebugInfo.empty())
    SourcePath = "<unknown>";
  else
    SourcePath = MainOutputFilenameForDebugInfo;

  unsigned Lang = llvm::dwarf::DW_LANG_Swift;
  std::string Producer = version::getSwiftFullVersion(
      IGM.Context.LangOpts.EffectiveLanguageVersion);
  unsigned Major, Minor;
  std::tie(Major, Minor) = version::getSwiftNumericVersion();
  unsigned MajorRuntimeVersion = Major;

  // No split DWARF on Darwin.
  StringRef SplitName = StringRef();
  // Note that File + Dir need not result in a valid path.
  // The directory part of the main file is the current working directory.
  std::string RemappedFile = DebugPrefixMap.remapPath(SourcePath);
  std::string RemappedDir = DebugPrefixMap.remapPath(Opts.DebugCompilationDir);
  bool RelFile = llvm::sys::path::is_relative(RemappedFile);
  bool RelDir = llvm::sys::path::is_relative(RemappedDir);
  MainFile = (RelFile && RelDir)
                 ? createFile(SourcePath, {}, {})
                 : DBuilder.createFile(RemappedFile, RemappedDir);

  StringRef Sysroot = IGM.Context.SearchPathOpts.getSDKPath();
  StringRef SDK;
  {
    auto B = llvm::sys::path::rbegin(Sysroot);
    auto E = llvm::sys::path::rend(Sysroot);
    auto It = std::find_if(B, E, [](auto SDK) { return SDK.endswith(".sdk"); });
    if (It != E)
      SDK = *It;
  }

  TheCU = DBuilder.createCompileUnit(
      Lang, MainFile, Producer, Opts.shouldOptimize(), Opts.getDebugFlags(PD),
      MajorRuntimeVersion, SplitName,
      Opts.DebugInfoLevel > IRGenDebugInfoLevel::LineTables
          ? llvm::DICompileUnit::FullDebug
          : llvm::DICompileUnit::LineTablesOnly,
      /* DWOId */ 0, /* SplitDebugInlining */ true,
      /* DebugInfoForProfiling */ false,
      llvm::DICompileUnit::DebugNameTableKind::Default,
      /* RangesBaseAddress */ false, DebugPrefixMap.remapPath(Sysroot), SDK);

  // Because the swift compiler relies on Clang to setup the Module,
  // the clang CU is always created first.  Several dwarf-reading
  // tools (older versions of ld64, and lldb) can get confused if the
  // first CU in an object is empty, so ensure that the Swift CU comes
  // first by rearranging the list of CUs in the LLVM module.
  llvm::NamedMDNode *CU_Nodes = M.getNamedMetadata("llvm.dbg.cu");
  SmallVector<llvm::DICompileUnit *, 2> CUs;
  for (auto *N : CU_Nodes->operands())
    CUs.push_back(cast<llvm::DICompileUnit>(N));
  CU_Nodes->dropAllReferences();
  for (auto CU = CUs.rbegin(), CE = CUs.rend(); CU != CE; ++CU)
    CU_Nodes->addOperand(*CU);

  // Create a module for the current compile unit.
  auto *MDecl = IGM.getSwiftModule();
  llvm::sys::path::remove_filename(SourcePath);
  MainModule = getOrCreateModule(MDecl, TheCU, Opts.ModuleName, SourcePath);
  DBuilder.createImportedModule(MainFile, MainModule, MainFile, 0);

  // Macro definitions that were defined by the user with "-Xcc -D" on the
  // command line. This does not include any macros defined by ClangImporter.
  llvm::raw_svector_ostream OS(ConfigMacros);
  unsigned I = 0;
  // Translate the macro definitions back into a command line.
  for (auto &Macro : Opts.ClangDefines) {
    if (++I > 1)
      OS << ' ';
    OS << '"';
    for (char c : Macro)
      switch (c) {
      case '\\':
        OS << "\\\\";
        break;
      case '"':
        OS << "\\\"";
        break;
      default:
        OS << c;
      }
    OS << '"';
  }
}

void IRGenDebugInfoImpl::finalize() {
  assert(LocationStack.empty() && "Mismatch of pushLoc() and popLoc().");

  // Get the list of imported modules (which may actually be different
  // from all ImportDecls).
  SmallVector<ImportedModule, 8> ModuleWideImports;
  IGM.getSwiftModule()->getImportedModules(
      ModuleWideImports, {ModuleDecl::ImportFilterKind::Exported,
                          ModuleDecl::ImportFilterKind::Default,
                          ModuleDecl::ImportFilterKind::ImplementationOnly});
  for (auto M : ModuleWideImports)
    if (!ImportedModules.count(M.importedModule))
      createImportedModule(MainFile, M, MainFile, 0);

  // Finalize all replaceable forward declarations.
  for (auto &Ty : ReplaceMap) {
    llvm::TempMDNode FwdDecl(cast<llvm::MDNode>(Ty.second));
    llvm::Metadata *Replacement;
    if (auto *FullType = getTypeOrNull(Ty.first))
      Replacement = FullType;
    else
      Replacement = Ty.second;
    DBuilder.replaceTemporary(std::move(FwdDecl),
                              cast<llvm::MDNode>(Replacement));
  }
  // Finalize the DIBuilder.
  DBuilder.finalize();
}

#ifndef NDEBUG
bool IRGenDebugInfoImpl::lineEntryIsSane(SILLocation::FilenameAndLocation DL,
                                         const SILDebugScope *DS) {
  // All bets are off for optimized code.
  if (!VerifyLineTable || Opts.shouldOptimize())
    return true;
  // We entered a new lexical block.
  if (DS != LastScope)
    PreviousLineEntries.clear();
  if (DL.line == 0 || DL == PreviousFilenameAndLocation)
    return true;
  // Save the last non-zero line entry.
  PreviousFilenameAndLocation = DL;
  auto ItNew = PreviousLineEntries.insert(FilenameAndLocationKey(DL));
  // Return true iff DL was not yet in PreviousLineEntries.
  return ItNew.second;
}
#endif

void IRGenDebugInfoImpl::setCurrentLoc(IRBuilder &Builder,
                                       const SILDebugScope *DS,
                                       SILLocation Loc) {
  assert(DS && "empty scope");
  auto *Scope = getOrCreateScope(DS);
  if (!Scope)
    return;

  // NOTE: In CodeView, zero is not an artificial line location. We try to
  //       avoid those line locations near user code to reduce the number
  //       of breaks in the linetables.
  SILLocation::FilenameAndLocation L;
  SILFunction *Fn = DS->getInlinedFunction();
  if (Fn && (Fn->isThunk() || Fn->isTransparent())) {
    L = *SILLocation::getCompilerGeneratedLoc();
  } else if (DS == LastScope && Loc.isAutoGenerated()) {
    // Reuse the last source location if we are still in the same
    // scope to get a more contiguous line table.
    L = LastFilenameAndLocation;
  } else if (DS == LastScope &&
             (Loc.is<ArtificialUnreachableLocation>() || Loc.isLineZero(SM)) &&
             Opts.DebugInfoFormat == IRGenDebugInfoFormat::CodeView) {
    // If the scope has not changed and the line number is either zero or
    // artificial, we want to keep the most recent debug location.
    L = LastFilenameAndLocation;
  } else {
    // Decode the location.
    if (!Loc.isInPrologue() ||
        Opts.DebugInfoFormat == IRGenDebugInfoFormat::CodeView)
      L = decodeFilenameAndLocation(Loc);

    // Otherwise use a line 0 artificial location, but the file from the
    // location. If we are emitting CodeView, we do not want to use line zero
    // since it does not represent an artificial line location.
    if (Loc.isAutoGenerated() &&
        Opts.DebugInfoFormat != IRGenDebugInfoFormat::CodeView) {
      L.line = 0;
      L.column = 0;
    }
  }

  auto *File = getOrCreateFile(L.filename);
  if (File->getFilename() != Scope->getFilename()) {
    // We changed files in the middle of a scope. This happens, for
    // example, when constructors are inlined. Create a new scope to
    // reflect this.
    auto File = getOrCreateFile(L.filename);
    Scope = DBuilder.createLexicalBlockFile(Scope, File);
  }

  // FIXME: Enable this assertion.
  assert(lineEntryIsSane(L, DS) &&
         "non-contiguous debug location in same scope at -Onone");
  LastFilenameAndLocation = L;
  LastScope = DS;

  auto *InlinedAt = createInlinedAt(DS);
  assert(((!InlinedAt) || (InlinedAt && Scope)) && "inlined w/o scope");
  assert(parentScopesAreSane(DS) && "parent scope sanity check failed");
  auto DL = llvm::DILocation::get(IGM.getLLVMContext(), L.line, L.column, Scope,
                                  InlinedAt);
  Builder.SetCurrentDebugLocation(DL);
}

void IRGenDebugInfoImpl::addFailureMessageToCurrentLoc(IRBuilder &Builder,
                                                       StringRef failureMsg) {
  auto TrapLoc = Builder.getCurrentDebugLocation();

  // Create a function in the debug info which has failureMsg as name.
  // TrapSc is the SIL debug scope which corresponds to TrapSP in the LLVM debug
  // info.
  RegularLocation ALoc = RegularLocation::getAutoGeneratedLocation();
  const SILDebugScope *TrapSc = new (IGM.getSILModule()) SILDebugScope(ALoc);

  llvm::DISubroutineType *DIFnTy = DBuilder.createSubroutineType(nullptr);

  std::string FuncName = "Swift runtime failure: ";
  FuncName += failureMsg;

  llvm::DISubprogram *TrapSP = DBuilder.createFunction(
      MainModule, FuncName, StringRef(), TrapLoc->getFile(), 0, DIFnTy, 0,
      llvm::DINode::FlagArtificial, llvm::DISubprogram::SPFlagDefinition,
      nullptr, nullptr, nullptr);

  ScopeCache[TrapSc] = llvm::TrackingMDNodeRef(TrapSP);
  LastScope = TrapSc;

  assert(parentScopesAreSane(TrapSc) && "parent scope sanity check failed");

  // Wrap the existing TrapLoc into the failure function.
  auto DL = llvm::DILocation::get(IGM.getLLVMContext(), 0, 0, TrapSP, TrapLoc);
  Builder.SetCurrentDebugLocation(DL);
}

void IRGenDebugInfoImpl::clearLoc(IRBuilder &Builder) {
  LastFilenameAndLocation = {};
  LastScope = nullptr;
  Builder.SetCurrentDebugLocation(llvm::DebugLoc());
}

/// Push the current debug location onto a stack and initialize the
/// IRBuilder to an empty location.
void IRGenDebugInfoImpl::pushLoc() {
  LocationStack.push_back(std::make_pair(LastFilenameAndLocation, LastScope));
  LastFilenameAndLocation = {};
  LastScope = nullptr;
}

/// Restore the current debug location from the stack.
void IRGenDebugInfoImpl::popLoc() {
  std::tie(LastFilenameAndLocation, LastScope) = LocationStack.pop_back_val();
}

/// This is done for WinDbg to avoid having two non-contiguous sets of
/// instructions because the ``@llvm.trap`` instruction gets placed at the end
/// of the function.
void IRGenDebugInfoImpl::setInlinedTrapLocation(IRBuilder &Builder,
                                                const SILDebugScope *Scope) {
  if (Opts.DebugInfoFormat != IRGenDebugInfoFormat::CodeView)
    return;

  // The @llvm.trap could be inlined into a chunk of code that was also inlined.
  // If this is the case then simply using the LastScope's location would
  // generate debug info that claimed Function A owned Block X and Block X
  // thought it was owned by Function B. Therefore, we need to find the last
  // inlined scope to point to.
  const SILDebugScope *TheLastScope = LastScope;
  while (TheLastScope->InlinedCallSite &&
         TheLastScope->InlinedCallSite != TheLastScope) {
    TheLastScope = TheLastScope->InlinedCallSite;
  }
  auto LastLocation = llvm::DILocation::get(
      IGM.getLLVMContext(), LastFilenameAndLocation.line,
      LastFilenameAndLocation.column, getOrCreateScope(TheLastScope));
  // FIXME: This location should point to stdlib instead of being artificial.
  auto DL = llvm::DILocation::get(IGM.getLLVMContext(), 0, 0,
                                  getOrCreateScope(Scope), LastLocation);
  Builder.SetCurrentDebugLocation(DL);
}

void IRGenDebugInfoImpl::setEntryPointLoc(IRBuilder &Builder) {
  auto DL = llvm::DILocation::get(IGM.getLLVMContext(), 0, 0, getEntryPointFn(),
                                  nullptr);
  Builder.SetCurrentDebugLocation(DL);
}

llvm::DIScope *IRGenDebugInfoImpl::getEntryPointFn() {
  // Lazily create EntryPointFn.
  if (!EntryPointFn) {
    EntryPointFn = DBuilder.createReplaceableCompositeType(
        llvm::dwarf::DW_TAG_subroutine_type,
        IGM.getSILModule().getASTContext().getEntryPointFunctionName(),
        MainFile, MainFile, 0);
  }
  return EntryPointFn;
}

llvm::DIScope *IRGenDebugInfoImpl::getOrCreateScope(const SILDebugScope *DS) {
  if (DS == nullptr)
    return MainFile;

  // Try to find it in the cache first.
  auto CachedScope = ScopeCache.find(DS);
  if (CachedScope != ScopeCache.end())
    return cast<llvm::DIScope>(CachedScope->second);

  // If this is an (inlined) function scope, the function may
  // not have been created yet.
  if (auto *SILFn = DS->Parent.dyn_cast<SILFunction *>()) {
    auto *FnScope = SILFn->getDebugScope();
    // FIXME: This is a bug in the SIL deserialization.
    if (!FnScope)
      SILFn->setDebugScope(DS);

    auto CachedScope = ScopeCache.find(FnScope);
    if (CachedScope != ScopeCache.end())
      return cast<llvm::DIScope>(CachedScope->second);

    // Force the debug info for the function to be emitted, even if it
    // is external or has been inlined.
    llvm::Function *Fn = nullptr;
    if (!SILFn->getName().empty() && !SILFn->isZombie())
      Fn = IGM.getAddrOfSILFunction(SILFn, NotForDefinition);
    auto *SP = emitFunction(*SILFn, Fn);

    // Cache it.
    ScopeCache[DS] = llvm::TrackingMDNodeRef(SP);
    return SP;
  }

  auto *ParentScope = DS->Parent.get<const SILDebugScope *>();
  llvm::DIScope *Parent = getOrCreateScope(ParentScope);
  assert(isa<llvm::DILocalScope>(Parent) && "not a local scope");

  if (Opts.DebugInfoLevel <= IRGenDebugInfoLevel::LineTables)
    return Parent;

  assert(DS->Parent && "lexical block must have a parent subprogram");
  auto L = getStartLocation(DS->Loc);
  llvm::DIFile *File = getOrCreateFile(L.filename);
  auto *DScope = DBuilder.createLexicalBlock(Parent, File, L.line, L.column);

  // Cache it.
  ScopeCache[DS] = llvm::TrackingMDNodeRef(DScope);
  return DScope;
}

void IRGenDebugInfoImpl::emitImport(ImportDecl *D) {
  if (Opts.DebugInfoLevel <= IRGenDebugInfoLevel::LineTables)
    return;

  assert(D->getModule() && "compiler-synthesized ImportDecl is incomplete");
  ImportedModule Imported = { D->getAccessPath(), D->getModule() };
  auto L = getFilenameAndLocation(*this, D);
  auto *File = getOrCreateFile(L.filename);
  createImportedModule(File, Imported, File, L.line);
  ImportedModules.insert(Imported.importedModule);
}

llvm::DISubprogram *IRGenDebugInfoImpl::emitFunction(SILFunction &SILFn,
                                                     llvm::Function *Fn) {
  auto *DS = SILFn.getDebugScope();
  assert(DS && "SIL function has no debug scope");
  (void)DS;
  return emitFunction(SILFn.getDebugScope(), Fn, SILFn.getRepresentation(),
                      SILFn.getLoweredType(), SILFn.getDeclContext());
}

llvm::DISubprogram *
IRGenDebugInfoImpl::emitFunction(const SILDebugScope *DS, llvm::Function *Fn,
                                 SILFunctionTypeRepresentation Rep,
                                 SILType SILTy, DeclContext *DeclCtx,
                                 StringRef outlinedFromName) {
  auto Cached = ScopeCache.find(DS);
  if (Cached != ScopeCache.end()) {
    auto SP = cast<llvm::DISubprogram>(Cached->second);
    // If we created the DISubprogram for a forward declaration,
    // attach it to the function now.
    if (!Fn->getSubprogram() && !Fn->isDeclaration())
      Fn->setSubprogram(SP);
    return SP;
  }

  // Some IRGen-generated helper functions don't have a corresponding
  // SIL function, hence the dyn_cast.
  auto *SILFn = DS ? DS->Parent.dyn_cast<SILFunction *>() : nullptr;

  StringRef LinkageName;
  if (!outlinedFromName.empty())
    LinkageName = outlinedFromName;
  else if (Fn)
    LinkageName = Fn->getName();
  else if (DS)
    LinkageName = SILFn->getName();
  else
    llvm_unreachable("function has no mangled name");

  StringRef Name;
  if (DS) {
    if (DS->Loc.isSILFile())
      Name = SILFn->getName();
    else
      Name = getName(DS->Loc);
  }

  /// The source line used for the function prologue.
  unsigned ScopeLine = 0;
  SILLocation::FilenameAndLocation L;
  if (!DS || (SILFn && (SILFn->isBare() || SILFn->isThunk() ||
                        SILFn->isTransparent()))) {
    // Bare functions and thunks should not have any line numbers. This
    // is especially important for shared functions like reabstraction
    // thunk helpers, where DS->Loc is an arbitrary location of whichever use
    // was emitted first.
    L = *SILLocation::getCompilerGeneratedLoc();
  } else {
    L = decodeFilenameAndLocation(DS->Loc);
    ScopeLine = L.line;
  }

  auto Line = L.line;
  auto File = getOrCreateFile(L.filename);
  llvm::DIScope *Scope = MainModule;
  if (SILFn && SILFn->getDeclContext())
    Scope = getOrCreateContext(SILFn->getDeclContext()->getParent());

  // We know that main always comes from MainFile.
  if (LinkageName ==
      IGM.getSILModule().getASTContext().getEntryPointFunctionName()) {
    File = MainFile;
    Line = 1;
    Name = LinkageName;
  }

  CanSILFunctionType FnTy = getFunctionType(SILTy);
  auto Params = Opts.DebugInfoLevel > IRGenDebugInfoLevel::LineTables
                    ? createParameterTypes(SILTy)
                    : nullptr;
  llvm::DISubroutineType *DIFnTy = DBuilder.createSubroutineType(Params);
  llvm::DITemplateParameterArray TemplateParameters = nullptr;
  llvm::DISubprogram *Decl = nullptr;

  // Various flags.
  llvm::DINode::DIFlags Flags = llvm::DINode::FlagZero;
  // Mark everything that is not visible from the source code (i.e.,
  // does not have a Swift name) as artificial, so the debugger can
  // ignore it. Explicit closures are exempt from this rule. We also
  // make an exception for toplevel code, which, although it does not
  // have a Swift name, does appear prominently in the source code.
  // ObjC thunks should also not show up in the linetable, because we
  // never want to set a breakpoint there.
  if ((Name.empty() &&
       LinkageName !=
           IGM.getSILModule().getASTContext().getEntryPointFunctionName() &&
       !isExplicitClosure(SILFn)) ||
      (Rep == SILFunctionTypeRepresentation::ObjCMethod) ||
      isAllocatingConstructor(Rep, DeclCtx)) {
    Flags |= llvm::DINode::FlagArtificial;
    ScopeLine = 0;
  }

  if (FnTy &&
      FnTy->getRepresentation() == SILFunctionType::Representation::Block)
    Flags |= llvm::DINode::FlagAppleBlock;

  // Get the throws information.
  llvm::DITypeArray Error = nullptr;
  if (FnTy)
    if (auto ErrorInfo = FnTy->getOptionalErrorResult()) {
      auto DTI = DebugTypeInfo::getFromTypeInfo(
          ErrorInfo->getReturnValueType(IGM.getSILModule(), FnTy,
                                        IGM.getMaximalTypeExpansionContext()),
          IGM.getTypeInfo(IGM.silConv.getSILType(
              *ErrorInfo, FnTy, IGM.getMaximalTypeExpansionContext())),
          false);
      Error = DBuilder.getOrCreateArray({getOrCreateType(DTI)}).get();
    }

  llvm::DISubprogram::DISPFlags SPFlags = llvm::DISubprogram::toSPFlags(
      /*IsLocalToUnit=*/Fn ? Fn->hasInternalLinkage() : true,
      /*IsDefinition=*/true, /*IsOptimized=*/Opts.shouldOptimize());

  // Construct the DISubprogram.
  llvm::DISubprogram *SP = DBuilder.createFunction(
      Scope, Name, LinkageName, File, Line, DIFnTy, ScopeLine, Flags, SPFlags,
      TemplateParameters, Decl, Error);

  if (Fn && !Fn->isDeclaration())
    Fn->setSubprogram(SP);

  // RAUW the entry point function forward declaration with the real thing.
  if (LinkageName ==
      IGM.getSILModule().getASTContext().getEntryPointFunctionName()) {
    if (EntryPointFn) {
      assert(EntryPointFn->isTemporary() &&
             "more than one entry point function");
      EntryPointFn->replaceAllUsesWith(SP);
      llvm::MDNode::deleteTemporary(EntryPointFn);
    }
    EntryPointFn = SP;
  }

  if (!DS)
    return nullptr;

  ScopeCache[DS] = llvm::TrackingMDNodeRef(SP);
  return SP;
}

void IRGenDebugInfoImpl::emitArtificialFunction(IRBuilder &Builder,
                                                llvm::Function *Fn,
                                                SILType SILTy) {
  RegularLocation ALoc = RegularLocation::getAutoGeneratedLocation();
  const SILDebugScope *Scope = new (IGM.getSILModule()) SILDebugScope(ALoc);
  emitFunction(Scope, Fn, SILFunctionTypeRepresentation::Thin, SILTy);
  /// Reusing the current file would be wrong: An objc thunk, for example, could
  /// be triggered from any random location. Use a placeholder name instead.
  setCurrentLoc(Builder, Scope, ALoc);
}

void IRGenDebugInfoImpl::emitOutlinedFunction(IRBuilder &Builder,
                                              llvm::Function *Fn,
                                              StringRef outlinedFromName) {
  RegularLocation ALoc = RegularLocation::getAutoGeneratedLocation();
  const SILDebugScope *Scope = new (IGM.getSILModule()) SILDebugScope(ALoc);
  emitFunction(Scope, Fn, SILFunctionTypeRepresentation::Thin, SILType(),
               nullptr, outlinedFromName);
  /// Reusing the current file would be wrong: An objc thunk, for example, could
  /// be triggered from any random location. Use a placeholder name instead.
  setCurrentLoc(Builder, Scope, ALoc);
}

bool IRGenDebugInfoImpl::handleFragmentDIExpr(
    const SILDIExprOperand &CurDIExprOp, SmallVectorImpl<uint64_t> &Operands) {
  assert(CurDIExprOp.getOperator() == SILDIExprOperator::Fragment);
  // Expecting a VarDecl that points to a field in an struct
  auto DIExprArgs = CurDIExprOp.args();
  auto *VD = dyn_cast_or_null<VarDecl>(DIExprArgs.size()?
                                       DIExprArgs[0].getAsDecl() : nullptr);
  assert(VD && "Expecting a VarDecl as the operand for "
               "DIExprOperator::Fragment");
  // Translate the based type
  DeclContext *ParentDecl = VD->getDeclContext();
  assert(ParentDecl && "VarDecl has no parent context?");
  SILType ParentSILType =
      IGM.getLoweredType(ParentDecl->getDeclaredTypeInContext());
  // Retrieve the offset & size of the field
  llvm::Constant *Offset =
      emitPhysicalStructMemberFixedOffset(IGM, ParentSILType, VD);
  auto *FieldTypeInfo = getPhysicalStructFieldTypeInfo(IGM, ParentSILType, VD);
  // FIXME: This will only happen if IRGen hasn't processed ParentSILType
  // (into its own representation) but we probably should ask IRGen to process
  // it right now.
  if (!FieldTypeInfo)
    return false;
  llvm::Type *FieldTy = FieldTypeInfo->getStorageType();
  // Doesn't support non-fixed type right now
  if (!Offset || !FieldTy)
    return false;

  uint64_t SizeOfByte = CI.getTargetInfo().getCharWidth();
  uint64_t SizeInBits = IGM.DataLayout.getTypeSizeInBits(FieldTy);
  uint64_t OffsetInBits =
      Offset->getUniqueInteger().getLimitedValue() * SizeOfByte;

  // Translate to LLVM dbg intrinsic operands
  Operands.push_back(llvm::dwarf::DW_OP_LLVM_fragment);
  Operands.push_back(OffsetInBits);
  Operands.push_back(SizeInBits);

  return true;
}

bool IRGenDebugInfoImpl::buildDebugInfoExpression(
    const SILDebugVariable &VarInfo, SmallVectorImpl<uint64_t> &Operands) {
  assert(VarInfo.DIExpr && "SIL debug info expression not found");

  const auto &DIExpr = VarInfo.DIExpr;
  for (const SILDIExprOperand &ExprOperand : DIExpr.operands()) {
    switch (ExprOperand.getOperator()) {
    case SILDIExprOperator::Fragment:
      if (!handleFragmentDIExpr(ExprOperand, Operands))
        return false;
      break;
    case SILDIExprOperator::Dereference:
      Operands.push_back(llvm::dwarf::DW_OP_deref);
      break;
    case SILDIExprOperator::Plus:
      Operands.push_back(llvm::dwarf::DW_OP_plus);
      break;
    case SILDIExprOperator::Minus:
      Operands.push_back(llvm::dwarf::DW_OP_minus);
      break;
    case SILDIExprOperator::ConstUInt:
      Operands.push_back(llvm::dwarf::DW_OP_constu);
      Operands.push_back(*ExprOperand[1].getAsConstInt());
      break;
    case SILDIExprOperator::ConstSInt:
      Operands.push_back(llvm::dwarf::DW_OP_consts);
      Operands.push_back(*ExprOperand[1].getAsConstInt());
      break;
    case SILDIExprOperator::INVALID:
      return false;
    }
  }
  return true;
}

void IRGenDebugInfoImpl::emitVariableDeclaration(
    IRBuilder &Builder, ArrayRef<llvm::Value *> Storage, DebugTypeInfo DbgTy,
    const SILDebugScope *DS, Optional<SILLocation> DbgInstLoc,
    SILDebugVariable VarInfo, IndirectionKind Indirection,
    ArtificialKind Artificial, AddrDbgInstrKind AddrDInstrKind) {
  assert(DS && "variable has no scope");

  if (Opts.DebugInfoLevel <= IRGenDebugInfoLevel::LineTables)
    return;

  // We cannot yet represent opened existentials.
  if (DbgTy.getType()->hasOpenedExistential())
    return;

  if (!DbgTy.getTypeSize())
    DbgTy.setSize(getStorageSize(IGM.DataLayout, Storage));

  auto *Scope = dyn_cast_or_null<llvm::DILocalScope>(getOrCreateScope(DS));
  assert(Scope && "variable has no local scope");
  auto DInstLoc = getStartLocation(DbgInstLoc);

  // FIXME: this should be the scope of the type's declaration.
  // If this is an argument, attach it to the current function scope.
  uint16_t ArgNo = VarInfo.ArgNo;
  if (ArgNo > 0) {
    while (isa<llvm::DILexicalBlock>(Scope))
      Scope = cast<llvm::DILexicalBlock>(Scope)->getScope();
  }
  assert(isa_and_nonnull<llvm::DIScope>(Scope) && "variable has no scope");
  llvm::DIFile *Unit = getFile(Scope);
  llvm::DIType *DITy = getOrCreateType(DbgTy);
  assert(DITy && "could not determine debug type of variable");
  if (VarInfo.Constant)
    DITy = DBuilder.createQualifiedType(llvm::dwarf::DW_TAG_const_type, DITy);

  unsigned DInstLine = DInstLoc.line;

  // Self is always an artificial argument, so are variables without location.
  if (!DInstLine || (ArgNo > 0 && VarInfo.Name == IGM.Context.Id_self.str()))
    Artificial = ArtificialValue;

  llvm::DINode::DIFlags Flags = llvm::DINode::FlagZero;
  if (Artificial || DITy->isArtificial() || DITy == InternalType)
    Flags |= llvm::DINode::FlagArtificial;

  // Create the descriptor for the variable.
  unsigned DVarLine = DInstLine;
  uint16_t DVarCol = 0;
  if (VarInfo.Loc) {
    auto DVarLoc = getStartLocation(VarInfo.Loc);
    DVarLine = DVarLoc.line;
    DVarCol = DVarLoc.column;
  }
  llvm::DIScope *VarScope = Scope;
  if (ArgNo == 0 && VarInfo.Scope) {
    if (auto *VS = dyn_cast_or_null<llvm::DILocalScope>(
            getOrCreateScope(VarInfo.Scope))) {
      VarScope = VS;
    }
  }

  // Get or create the DILocalVariable.
  llvm::DILocalVariable *Var;
  // VarInfo.Name points into tail-allocated storage in debug_value insns.
  llvm::StringRef UniqueName = VarNames.insert(VarInfo.Name).first->getKey();
  VarID Key(VarScope, UniqueName, DVarLine, DVarCol);
  auto CachedVar = LocalVarCache.find(Key);
  if (CachedVar != LocalVarCache.end()) {
    Var = cast<llvm::DILocalVariable>(CachedVar->second);
  } else {
    // The llvm.dbg.value(undef) emitted for zero-sized variables get filtered
    // out by DwarfDebug::collectEntityInfo(), so all variables need to be
    // preserved even at -Onone.
    bool Preserve = true;
    if (ArgNo > 0)
      Var = DBuilder.createParameterVariable(
          VarScope, VarInfo.Name, ArgNo, Unit, DVarLine, DITy, Preserve, Flags);
    else
      Var = DBuilder.createAutoVariable(VarScope, VarInfo.Name, Unit, DVarLine,
                                        DITy, Preserve, Flags);
    LocalVarCache.insert({Key, llvm::TrackingMDNodeRef(Var)});
  }

  auto appendDIExpression =
      [&VarInfo, this](llvm::DIExpression *DIExpr) -> llvm::DIExpression * {
    if (VarInfo.DIExpr) {
      llvm::SmallVector<uint64_t, 2> Operands;
      if (!buildDebugInfoExpression(VarInfo, Operands))
        return nullptr;
      if (Operands.size())
        return llvm::DIExpression::append(DIExpr, Operands);
    }
    return DIExpr;
  };

  // Running variables for the current/previous piece.
  bool IsPiece = Storage.size() > 1;
  uint64_t SizeOfByte = CI.getTargetInfo().getCharWidth();
  unsigned AlignInBits = SizeOfByte;
  unsigned OffsetInBits = 0;
  unsigned SizeInBits = 0;

  for (llvm::Value *Piece : Storage) {
    SmallVector<uint64_t, 3> Operands;
    if (Indirection == IndirectValue || Indirection == CoroIndirectValue)
      Operands.push_back(llvm::dwarf::DW_OP_deref);

    if (IsPiece) {
      // Advance the offset and align it for the next piece.
      OffsetInBits += llvm::alignTo(SizeInBits, AlignInBits);
      SizeInBits = IGM.DataLayout.getTypeSizeInBits(Piece->getType());
      AlignInBits = IGM.DataLayout.getABITypeAlignment(Piece->getType());
      if (!AlignInBits)
        AlignInBits = SizeOfByte;

      // Sanity checks.
#ifndef NDEBUG
      assert(SizeInBits && "zero-sized piece");
      if (getSizeInBits(Var)) {
        assert(SizeInBits < getSizeInBits(Var) && "piece covers entire var");
        assert(OffsetInBits + SizeInBits <= getSizeInBits(Var) &&
               "pars > totum");
      }
#endif

      // Add the piece DWARF expression.
      Operands.push_back(llvm::dwarf::DW_OP_LLVM_fragment);
      Operands.push_back(OffsetInBits);
      Operands.push_back(SizeInBits);
    }
    llvm::DIExpression *DIExpr = DBuilder.createExpression(Operands);
    // DW_OP_LLVM_fragment must be the last part of an DIExpr
    // so we can't append more if IsPiece is true.
    if (!IsPiece)
      DIExpr = appendDIExpression(DIExpr);
    if (DIExpr)
      emitDbgIntrinsic(
          Builder, Piece, Var, DIExpr, DInstLine, DInstLoc.column, Scope, DS,
          Indirection == CoroDirectValue || Indirection == CoroIndirectValue,
          AddrDInstrKind);
  }

  // Emit locationless intrinsic for variables that were optimized away.
  if (Storage.empty()) {
    if (auto *DIExpr = appendDIExpression(DBuilder.createExpression()))
      emitDbgIntrinsic(Builder, llvm::ConstantInt::get(IGM.Int64Ty, 0), Var,
                       DIExpr, DInstLine, DInstLoc.column, Scope, DS,
                       Indirection == CoroDirectValue ||
                           Indirection == CoroIndirectValue,
                       AddrDInstrKind);
  }
}

namespace {

/// A helper struct that is used by emitDbgIntrinsic to factor redundant code.
struct DbgIntrinsicEmitter {
  PointerUnion<llvm::BasicBlock *, llvm::Instruction *> InsertPt;
  irgen::IRBuilder &IRBuilder;
  llvm::DIBuilder &DIBuilder;
  AddrDbgInstrKind ForceDbgDeclare;

  /// Initialize the emitter and initialize the emitter to assume that it is
  /// going to insert an llvm.dbg.declare or an llvm.dbg.addr either at the
  /// current "generalized insertion point" of the IRBuilder. The "generalized
  /// insertion point" is
  DbgIntrinsicEmitter(irgen::IRBuilder &IRBuilder, llvm::DIBuilder &DIBuilder,
                      AddrDbgInstrKind ForceDebugDeclare)
      : InsertPt(), IRBuilder(IRBuilder), DIBuilder(DIBuilder),
        ForceDbgDeclare(ForceDebugDeclare) {
    auto *ParentBB = IRBuilder.GetInsertBlock();
    auto InsertBefore = IRBuilder.GetInsertPoint();

    if (InsertBefore != ParentBB->end())
      InsertPt = &*InsertBefore;
    else
      InsertPt = ParentBB;
  }

  ///

  llvm::Instruction *insert(llvm::Value *Addr, llvm::DILocalVariable *VarInfo,
                            llvm::DIExpression *Expr,
                            const llvm::DILocation *DL) {
    if (auto *Inst = InsertPt.dyn_cast<llvm::Instruction *>()) {
      return insert(Addr, VarInfo, Expr, DL, Inst);
    } else {
      return insert(Addr, VarInfo, Expr, DL,
                    InsertPt.get<llvm::BasicBlock *>());
    }
  }

  llvm::Instruction *insert(llvm::Value *Addr, llvm::DILocalVariable *VarInfo,
                            llvm::DIExpression *Expr,
                            const llvm::DILocation *DL,
                            llvm::Instruction *InsertBefore) {
    if (ForceDbgDeclare == AddrDbgInstrKind::DbgDeclare)
      return DIBuilder.insertDeclare(Addr, VarInfo, Expr, DL, InsertBefore);
    return DIBuilder.insertDbgAddrIntrinsic(Addr, VarInfo, Expr, DL,
                                            InsertBefore);
  }

  llvm::Instruction *insert(llvm::Value *Addr, llvm::DILocalVariable *VarInfo,
                            llvm::DIExpression *Expr,
                            const llvm::DILocation *DL,
                            llvm::BasicBlock *Block) {
    if (ForceDbgDeclare == AddrDbgInstrKind::DbgDeclare)
      return DIBuilder.insertDeclare(Addr, VarInfo, Expr, DL, Block);
    return DIBuilder.insertDbgAddrIntrinsic(Addr, VarInfo, Expr, DL, Block);
  }
};

} // namespace

void IRGenDebugInfoImpl::emitDbgIntrinsic(
    IRBuilder &Builder, llvm::Value *Storage, llvm::DILocalVariable *Var,
    llvm::DIExpression *Expr, unsigned Line, unsigned Col,
    llvm::DILocalScope *Scope, const SILDebugScope *DS, bool InCoroContext,
    AddrDbgInstrKind AddrDInstKind) {
  // Set the location/scope of the intrinsic.
  auto *InlinedAt = createInlinedAt(DS);
  auto DL =
      llvm::DILocation::get(IGM.getLLVMContext(), Line, Col, Scope, InlinedAt);

  // An alloca may only be described by exactly one dbg.declare.
  if (isa<llvm::AllocaInst>(Storage) &&
      !llvm::FindDbgDeclareUses(Storage).empty())
    return;

  // Fragment DIExpression cannot cover the whole variable
  // or going out-of-bound.
  if (auto Fragment = Expr->getFragmentInfo()) {
    if (auto VarSize = Var->getSizeInBits()) {
      unsigned FragSize = Fragment->SizeInBits;
      unsigned FragOffset = Fragment->OffsetInBits;
      if (FragOffset + FragSize > *VarSize || FragSize == *VarSize) {
        // Drop the fragment part
        assert(Expr->isValid());
        // Since this expression is valid, DW_OP_LLVM_fragment
        // and its arguments must be the last 3 elements.
        auto OrigElements = Expr->getElements();
        Expr = DBuilder.createExpression(OrigElements.drop_back(3));
      }
    }
  }

  auto *ParentBlock = Builder.GetInsertBlock();

  // First before we do anything, check if we have an Undef. In this case, we
  // /always/ emit an llvm.dbg.value of undef.
  // If we have undef, always emit a llvm.dbg.value in the current position.
  if (isa<llvm::UndefValue>(Storage)) {
    DBuilder.insertDbgValueIntrinsic(Storage, Var, Expr, DL, ParentBlock);
    return;
  }

  DbgIntrinsicEmitter inserter{Builder, DBuilder, AddrDInstKind};

  // If we have a single alloca...
  if (auto *Alloca = dyn_cast<llvm::AllocaInst>(Storage)) {
    auto InsertBefore = Builder.GetInsertPoint();

    if (AddrDInstKind == AddrDbgInstrKind::DbgDeclare) {
      ParentBlock = Alloca->getParent();
      InsertBefore = std::next(Alloca->getIterator());
    }

    if (InsertBefore != ParentBlock->end()) {
      inserter.insert(Alloca, Var, Expr, DL, &*InsertBefore);
    } else {
      inserter.insert(Alloca, Var, Expr, DL, ParentBlock);
    }
    return;
  }

  if ((isa<llvm::IntrinsicInst>(Storage) &&
       cast<llvm::IntrinsicInst>(Storage)->getIntrinsicID() ==
           llvm::Intrinsic::coro_alloca_get)) {
    inserter.insert(Storage, Var, Expr, DL, ParentBlock);
    return;
  }

  if (InCoroContext) {
    PointerUnion<llvm::BasicBlock *, llvm::Instruction *> InsertPt;

    // If we have a dbg.declare, we are relying on a contract with the coroutine
    // splitter that in split coroutines we always create debug info for values
    // in the coroutine context by creating a llvm.dbg.declare for the variable
    // in the entry block of each funclet.
    if (AddrDInstKind == AddrDbgInstrKind::DbgDeclare) {
      // Function arguments in async functions are emitted without a shadow copy
      // (that would interfere with coroutine splitting) but with a
      // llvm.dbg.declare to give CoroSplit.cpp license to emit a shadow copy
      // for them pointing inside the Swift Context argument that is valid
      // throughout the function.
      auto &EntryBlock = ParentBlock->getParent()->getEntryBlock();
      if (auto *InsertBefore = &*EntryBlock.getFirstInsertionPt()) {
        InsertPt = InsertBefore;
      } else {
        InsertPt = &EntryBlock;
      }
    } else {
      // For llvm.dbg.addr, we just want to insert the intrinsic at the current
      // insertion point. This is because our contract with the coroutine
      // splitter is that the coroutine splitter just needs to emit the
      // llvm.dbg.addr where we placed them. It shouldn't move them or do
      // anything special with it. Instead, we have previously inserted extra
      // debug_value clones previously after each instruction at the SIL level
      // that corresponds with a funclet edge. This operation effectively sets
      // up the rest of the pipeline to be stupid and just emit the
      // llvm.dbg.addr in the correct places. This is done by the SILOptimizer
      // pass DebugInfoCanonicalizer.
      auto InsertBefore = Builder.GetInsertPoint();
      if (InsertBefore != ParentBlock->end()) {
        InsertPt = &*InsertBefore;
      } else {
        InsertPt = ParentBlock;
      }
    }

    // Ok, we now have our insert pt. Call the appropriate operations.
    assert(InsertPt);
    if (auto *InsertBefore = InsertPt.dyn_cast<llvm::Instruction *>()) {
      inserter.insert(Storage, Var, Expr, DL, InsertBefore);
    } else {
      inserter.insert(Storage, Var, Expr, DL,
                      InsertPt.get<llvm::BasicBlock *>());
    }
    return;
  }

  // Insert a dbg.value at the current insertion point.
  if (isa<llvm::Argument>(Storage) && !Var->getArg() &&
      ParentBlock->getFirstNonPHIOrDbg())
    // SelectionDAGISel only generates debug info for a dbg.value
    // that is associated with a llvm::Argument if either its !DIVariable
    // is marked as argument or there is no non-debug intrinsic instruction
    // before it. So In the case of associating a llvm::Argument with a
    // non-argument debug variable -- usually via a !DIExpression -- we
    // need to make sure that dbg.value is before any non-phi / no-dbg
    // instruction.
    DBuilder.insertDbgValueIntrinsic(Storage, Var, Expr, DL,
                                     ParentBlock->getFirstNonPHIOrDbg());
  else
    DBuilder.insertDbgValueIntrinsic(Storage, Var, Expr, DL, ParentBlock);
}

void IRGenDebugInfoImpl::emitGlobalVariableDeclaration(
    llvm::GlobalVariable *Var, StringRef Name, StringRef LinkageName,
    DebugTypeInfo DbgTy, bool IsLocalToUnit, bool InFixedBuffer,
    Optional<SILLocation> Loc) {
  if (Opts.DebugInfoLevel <= IRGenDebugInfoLevel::LineTables)
    return;

  // TODO: fix demangling for C++ types (SR-13223).
  if (swift::TypeBase *ty = DbgTy.getType()) {
    if (MetatypeType *metaTy = dyn_cast<MetatypeType>(ty))
      ty = metaTy->getInstanceType().getPointer();
    if (ty->getStructOrBoundGenericStruct() &&
        isa_and_nonnull<clang::CXXRecordDecl>(
            ty->getStructOrBoundGenericStruct()->getClangDecl()))
      return;
  }

  llvm::DIType *DITy = getOrCreateType(DbgTy);
  VarDecl *VD = nullptr;
  if (Loc)
    VD = dyn_cast_or_null<VarDecl>(Loc->getAsASTNode<Decl>());
  if (!VD || VD->isLet())
    DITy = DBuilder.createQualifiedType(llvm::dwarf::DW_TAG_const_type, DITy);

  if (DITy->isArtificial() || DITy == InternalType || !Loc)
    // FIXME: Really these should be marked as artificial, but LLVM
    // currently has no support for flags to be put on global
    // variables. In the mean time, elide these variables, they
    // would confuse both the user and LLDB.
    return;

  if (InFixedBuffer)
    DITy = createFixedValueBufferStruct(DITy);

  auto L = getStartLocation(Loc);
  auto File = getOrCreateFile(L.filename);

  // Emit it as global variable of the current module.
  llvm::DIExpression *Expr = nullptr;
  if (!Var)
    Expr = DBuilder.createConstantValueExpression(0);
  auto *GV = DBuilder.createGlobalVariableExpression(
      MainModule, Name, LinkageName, File, L.line, DITy, IsLocalToUnit, true,
      Expr);
  if (Var)
    Var->addDebugInfo(GV);
}

void IRGenDebugInfoImpl::emitTypeMetadata(IRGenFunction &IGF,
                                          llvm::Value *Metadata, unsigned Depth,
                                          unsigned Index, StringRef Name) {
  if (Opts.DebugInfoLevel <= IRGenDebugInfoLevel::LineTables)
    return;

  // Don't emit debug info in transparent functions.
  auto *DS = IGF.getDebugScope();
  if (!DS || DS->getInlinedFunction()->isTransparent())
    return;

  llvm::SmallString<8> Buf;
  static const char *Tau = u8"\u03C4";
  llvm::raw_svector_ostream OS(Buf);
  OS << '$' << Tau << '_' << Depth << '_' << Index;
  auto DbgTy = DebugTypeInfo::getArchetype(
      getMetadataType(Name)->getDeclaredInterfaceType().getPointer(),
      Metadata->getType(), Size(CI.getTargetInfo().getPointerWidth(0)),
      Alignment(CI.getTargetInfo().getPointerAlign(0)));
  emitVariableDeclaration(IGF.Builder, Metadata, DbgTy, IGF.getDebugScope(),
                          {}, {OS.str().str(), 0, false},
                          // swift.type is already a pointer type,
                          // having a shadow copy doesn't add another
                          // layer of indirection.
                          IGF.isAsync() ? CoroDirectValue : DirectValue,
                          ArtificialValue);
}

SILLocation::FilenameAndLocation IRGenDebugInfoImpl::decodeSourceLoc(SourceLoc SL) {
  auto &Cached = FilenameAndLocationCache[SL.getOpaquePointerValue()];
  if (Cached.filename.empty())
    Cached = sanitizeCodeViewFilenameAndLocation(SILLocation::decode(SL, SM));
  return Cached;
}

} // anonymous namespace

std::unique_ptr<IRGenDebugInfo> IRGenDebugInfo::createIRGenDebugInfo(
    const IRGenOptions &Opts, ClangImporter &CI, IRGenModule &IGM,
    llvm::Module &M, StringRef MainOutputFilenameForDebugInfo,
    StringRef PrivateDiscriminator) {
  return std::make_unique<IRGenDebugInfoImpl>(
      Opts, CI, IGM, M, MainOutputFilenameForDebugInfo, PrivateDiscriminator);
}

IRGenDebugInfo::~IRGenDebugInfo() {}

// Forwarding to the private implementation.
void IRGenDebugInfo::finalize() {
  static_cast<IRGenDebugInfoImpl *>(this)->finalize();
}

void IRGenDebugInfo::setCurrentLoc(IRBuilder &Builder, const SILDebugScope *DS,
                                   SILLocation Loc) {
  static_cast<IRGenDebugInfoImpl *>(this)->setCurrentLoc(Builder, DS, Loc);
}

void IRGenDebugInfo::addFailureMessageToCurrentLoc(IRBuilder &Builder,
                                                   StringRef failureMsg) {
  static_cast<IRGenDebugInfoImpl *>(this)->addFailureMessageToCurrentLoc(
      Builder, failureMsg);
}

void IRGenDebugInfo::clearLoc(IRBuilder &Builder) {
  static_cast<IRGenDebugInfoImpl *>(this)->clearLoc(Builder);
}

void IRGenDebugInfo::pushLoc() {
  static_cast<IRGenDebugInfoImpl *>(this)->pushLoc();
}

void IRGenDebugInfo::popLoc() {
  static_cast<IRGenDebugInfoImpl *>(this)->popLoc();
}

void IRGenDebugInfo::setInlinedTrapLocation(IRBuilder &Builder,
                                            const SILDebugScope *Scope) {
  static_cast<IRGenDebugInfoImpl *>(this)->setInlinedTrapLocation(Builder,
                                                                  Scope);
}

void IRGenDebugInfo::setEntryPointLoc(IRBuilder &Builder) {
  static_cast<IRGenDebugInfoImpl *>(this)->setEntryPointLoc(Builder);
}

llvm::DIScope *IRGenDebugInfo::getEntryPointFn() {
  return static_cast<IRGenDebugInfoImpl *>(this)->getEntryPointFn();
}

llvm::DIScope *IRGenDebugInfo::getOrCreateScope(const SILDebugScope *DS) {
  return static_cast<IRGenDebugInfoImpl *>(this)->getOrCreateScope(DS);
}

void IRGenDebugInfo::emitImport(ImportDecl *D) {
  static_cast<IRGenDebugInfoImpl *>(this)->emitImport(D);
}

llvm::DISubprogram *
IRGenDebugInfo::emitFunction(const SILDebugScope *DS, llvm::Function *Fn,
                             SILFunctionTypeRepresentation Rep, SILType Ty,
                             DeclContext *DeclCtx, GenericEnvironment *GE) {
  return static_cast<IRGenDebugInfoImpl *>(this)->emitFunction(DS, Fn, Rep, Ty,
                                                               DeclCtx);
}

llvm::DISubprogram *IRGenDebugInfo::emitFunction(SILFunction &SILFn,
                                                 llvm::Function *Fn) {
  return static_cast<IRGenDebugInfoImpl *>(this)->emitFunction(SILFn, Fn);
}

void IRGenDebugInfo::emitArtificialFunction(IRBuilder &Builder,
                                            llvm::Function *Fn, SILType SILTy) {
  static_cast<IRGenDebugInfoImpl *>(this)->emitArtificialFunction(Builder, Fn,
                                                                  SILTy);
}
void IRGenDebugInfo::emitOutlinedFunction(IRBuilder &Builder,
                                          llvm::Function *Fn, StringRef name) {
  static_cast<IRGenDebugInfoImpl *>(this)->emitOutlinedFunction(Builder, Fn,
                                                                name);
}
void IRGenDebugInfo::emitVariableDeclaration(
    IRBuilder &Builder, ArrayRef<llvm::Value *> Storage, DebugTypeInfo Ty,
    const SILDebugScope *DS, Optional<SILLocation> VarLoc,
    SILDebugVariable VarInfo, IndirectionKind Indirection,
    ArtificialKind Artificial, AddrDbgInstrKind AddrDInstKind) {
  static_cast<IRGenDebugInfoImpl *>(this)->emitVariableDeclaration(
      Builder, Storage, Ty, DS, VarLoc, VarInfo, Indirection, Artificial,
      AddrDInstKind);
}

void IRGenDebugInfo::emitDbgIntrinsic(IRBuilder &Builder, llvm::Value *Storage,
                                      llvm::DILocalVariable *Var,
                                      llvm::DIExpression *Expr, unsigned Line,
                                      unsigned Col, llvm::DILocalScope *Scope,
                                      const SILDebugScope *DS,
                                      bool InCoroContext,
                                      AddrDbgInstrKind AddrDInstKind) {
  static_cast<IRGenDebugInfoImpl *>(this)->emitDbgIntrinsic(
      Builder, Storage, Var, Expr, Line, Col, Scope, DS, InCoroContext,
      AddrDInstKind);
}

void IRGenDebugInfo::emitGlobalVariableDeclaration(
    llvm::GlobalVariable *Storage, StringRef Name, StringRef LinkageName,
    DebugTypeInfo DebugType, bool IsLocalToUnit, bool InFixedBuffer,
    Optional<SILLocation> Loc) {
  static_cast<IRGenDebugInfoImpl *>(this)->emitGlobalVariableDeclaration(
      Storage, Name, LinkageName, DebugType, IsLocalToUnit, InFixedBuffer, Loc);
}

void IRGenDebugInfo::emitTypeMetadata(IRGenFunction &IGF, llvm::Value *Metadata,
                                      unsigned Depth, unsigned Index,
                                      StringRef Name) {
  static_cast<IRGenDebugInfoImpl *>(this)->emitTypeMetadata(IGF, Metadata,
                                                            Depth, Index, Name);
}

llvm::DIBuilder &IRGenDebugInfo::getBuilder() {
  return static_cast<IRGenDebugInfoImpl *>(this)->getBuilder();
}

SILLocation::FilenameAndLocation IRGenDebugInfo::decodeSourceLoc(SourceLoc SL) {
  return static_cast<IRGenDebugInfoImpl *>(this)->decodeSourceLoc(SL);
}

AutoRestoreLocation::AutoRestoreLocation(IRGenDebugInfo *DI, IRBuilder &Builder)
    : DI(DI), Builder(Builder) {
  if (DI)
    SavedLocation = Builder.getCurrentDebugLocation();
}

/// Autorestore everything back to normal.
AutoRestoreLocation::~AutoRestoreLocation() {
  if (DI)
    Builder.SetCurrentDebugLocation(SavedLocation);
}

ArtificialLocation::ArtificialLocation(const SILDebugScope *DS,
                                       IRGenDebugInfo *DI, IRBuilder &Builder)
    : AutoRestoreLocation(DI, Builder) {
  if (DI) {
    unsigned Line = 0;
    auto *Scope = DI->getOrCreateScope(DS);
    if (static_cast<IRGenDebugInfoImpl *>(DI)->getDebugInfoFormat() ==
        IRGenDebugInfoFormat::CodeView) {
      // In CodeView, line zero is not an artificial line location and so we
      // try to use the location of the scope.
      if (auto *LB = dyn_cast<llvm::DILexicalBlock>(Scope))
        Line = LB->getLine();
      else if (auto *SP = dyn_cast<llvm::DISubprogram>(Scope))
        Line = SP->getLine();
    }
    auto DL = llvm::DILocation::get(Scope->getContext(), Line, 0, Scope);
    Builder.SetCurrentDebugLocation(DL);
  }
}

PrologueLocation::PrologueLocation(IRGenDebugInfo *DI, IRBuilder &Builder)
    : AutoRestoreLocation(DI, Builder) {
  if (DI)
    DI->clearLoc(Builder);
}<|MERGE_RESOLUTION|>--- conflicted
+++ resolved
@@ -63,15 +63,8 @@
 #include "llvm/Support/raw_ostream.h"
 #include "llvm/Transforms/Utils/Local.h"
 
-<<<<<<< HEAD
-#ifndef NDEBUG
-#include "swift/AST/ASTDemangler.h"
-#endif
-
 #define DEBUG_TYPE "debug-info"
 
-=======
->>>>>>> 6a406908
 using namespace swift;
 using namespace irgen;
 
