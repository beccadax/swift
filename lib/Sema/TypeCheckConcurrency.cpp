//===--- TypeCheckConcurrency.cpp - Concurrency ---------------------------===//
//
// This source file is part of the Swift.org open source project
//
// Copyright (c) 2014 - 2020 Apple Inc. and the Swift project authors
// Licensed under Apache License v2.0 with Runtime Library Exception
//
// See https://swift.org/LICENSE.txt for license information
// See https://swift.org/CONTRIBUTORS.txt for the list of Swift project authors
//
//===----------------------------------------------------------------------===//
//
// This file implements type checking support for Swift's concurrency model.
//
//===----------------------------------------------------------------------===//
#include "MiscDiagnostics.h"
#include "TypeCheckConcurrency.h"
#include "TypeCheckDistributed.h"
#include "TypeCheckInvertible.h"
#include "TypeChecker.h"
#include "TypeCheckType.h"
#include "swift/Strings.h"
#include "swift/AST/ASTWalker.h"
#include "swift/AST/ConformanceLookup.h"
#include "swift/AST/DistributedDecl.h"
#include "swift/AST/GenericEnvironment.h"
#include "swift/AST/ImportCache.h"
#include "swift/AST/Initializer.h"
#include "swift/AST/ParameterList.h"
#include "swift/AST/ProtocolConformance.h"
#include "swift/AST/NameLookupRequests.h"
#include "swift/AST/TypeCheckRequests.h"
#include "swift/AST/ExistentialLayout.h"
#include "swift/Basic/Assertions.h"
#include "swift/Sema/IDETypeChecking.h"

using namespace swift;

static ActorIsolation getOverriddenIsolationFor(const ValueDecl *value);

/// Determine whether it makes sense to infer an attribute in the given
/// context.
static bool shouldInferAttributeInContext(const DeclContext *dc) {
  if (auto *file = dyn_cast<FileUnit>(dc->getModuleScopeContext())) {
    switch (file->getKind()) {
    case FileUnitKind::Source:
      // Check what kind of source file we have.
      if (auto sourceFile = dc->getParentSourceFile()) {
        switch (sourceFile->Kind) {
        case SourceFileKind::Interface:
          // Interfaces have explicitly called-out Sendable conformances.
          return false;

        case SourceFileKind::DefaultArgument:
        case SourceFileKind::Library:
        case SourceFileKind::MacroExpansion:
        case SourceFileKind::Main:
        case SourceFileKind::SIL:
          return true;
        }
      }
      break;

    case FileUnitKind::Builtin:
    case FileUnitKind::SerializedAST:
    case FileUnitKind::Synthesized:
      return false;

    case FileUnitKind::ClangModule:
    case FileUnitKind::DWARFModule:
      return true;
    }

    return true;
  }

  return false;
}

void swift::addAsyncNotes(AbstractFunctionDecl const* func) {
  assert(func);
  if (!isa<DestructorDecl>(func) && !isa<AccessorDecl>(func)) {
    auto note =
        func->diagnose(diag::note_add_async_to_function, func);

    if (func->hasThrows()) {
      auto replacement = func->getAttrs().hasAttribute<RethrowsAttr>()
                        ? "async rethrows"
                        : "async throws";

      note.fixItReplace(SourceRange(func->getThrowsLoc()), replacement);
    } else if (func->getParameters()->getRParenLoc().isValid()) {
      note.fixItInsert(func->getParameters()->getRParenLoc().getAdvancedLoc(1),
                       " async");
    }
  }
}

static bool requiresFlowIsolation(ActorIsolation typeIso,
                                  ConstructorDecl const *ctor) {
  assert(ctor->isDesignatedInit());

  auto ctorIso = getActorIsolation(const_cast<ConstructorDecl *>(ctor));

  // Regardless of async-ness, a mismatch in isolation means we need to be
  // flow-sensitive.
  if (typeIso != ctorIso)
    return true;

  // Otherwise, if it's an actor instance, then it depends on async-ness.
  switch (typeIso.getKind()) {
  case ActorIsolation::GlobalActor:
  case ActorIsolation::Unspecified:
  case ActorIsolation::Nonisolated:
  case ActorIsolation::NonisolatedUnsafe:
    return false;

  case ActorIsolation::Erased:
    llvm_unreachable("constructor cannot have erased isolation");

  case ActorIsolation::ActorInstance:
      return !(ctor->hasAsync()); // need flow-isolation for non-async.
  };
}

bool swift::usesFlowSensitiveIsolation(AbstractFunctionDecl const *fn) {
  if (!fn)
    return false;

  // Only designated constructors or nonisolated destructors use this kind of
  // isolation.
  if (auto const* ctor = dyn_cast<ConstructorDecl>(fn)) {
    if (!ctor->isDesignatedInit())
      return false;
  } else if (auto const *dtor = dyn_cast<DestructorDecl>(fn)) {
    if (getActorIsolation(const_cast<DestructorDecl *>(dtor))
            .isActorIsolated()) {
      return false;
    }
  } else {
    return false;
  }

  auto *dc = fn->getDeclContext();
  if (!dc)
    return false;

  // Must be part of a nominal type.
  auto *nominal = dc->getSelfNominalTypeDecl();
  if (!nominal)
    return false;

  // If it's part of an actor type, then its deinit and some of its inits use
  // flow-isolation.
  if (nominal->isAnyActor()) {
    if (isa<DestructorDecl>(fn))
      return true;

    // construct an isolation corresponding to the type.
    auto actorTypeIso = ActorIsolation::forActorInstanceSelf(
        const_cast<AbstractFunctionDecl *>(fn));

    return requiresFlowIsolation(actorTypeIso, cast<ConstructorDecl>(fn));
  }

  // Otherwise, the type must be isolated to a global actor.
  auto nominalIso = getActorIsolation(nominal);
  if (!nominalIso.isGlobalActor())
    return false;

  // if it's a deinit, then it's flow-isolated.
  if (isa<DestructorDecl>(fn))
    return true;

  return requiresFlowIsolation(nominalIso, cast<ConstructorDecl>(fn));
}

bool IsActorRequest::evaluate(
    Evaluator &evaluator, NominalTypeDecl *nominal) const {
  // Protocols are actors if they inherit from `Actor`.
  if (auto protocol = dyn_cast<ProtocolDecl>(nominal)) {
    auto &ctx = protocol->getASTContext();
    auto *actorProtocol = ctx.getProtocol(KnownProtocolKind::Actor);
    if (!actorProtocol)
      return false;

    return (protocol == actorProtocol ||
            protocol->inheritsFrom(actorProtocol));
  }

  // Class declarations are actors if they were declared with "actor".
  auto classDecl = dyn_cast<ClassDecl>(nominal);
  if (!classDecl)
    return false;

  return classDecl->isExplicitActor();
}

bool IsDefaultActorRequest::evaluate(
    Evaluator &evaluator, ClassDecl *classDecl, ModuleDecl *M,
    ResilienceExpansion expansion) const {
  // If the class isn't an actor, it's not a default actor.
  if (!classDecl->isActor())
    return false;

  // Distributed actors were not able to have custom executors until Swift 5.9,
  // so in order to avoid wrongly treating a resilient distributed actor from another
  // module as not-default we need to handle this case explicitly.
  if (classDecl->isDistributedActor()) {
    ASTContext &ctx = classDecl->getASTContext();
    auto customExecutorAvailability =
        ctx.getConcurrencyDistributedActorWithCustomExecutorAvailability();

    auto actorAvailability = TypeChecker::overApproximateAvailabilityAtLocation(
        classDecl->getStartLoc(),
        classDecl);

    if (!actorAvailability.isContainedIn(customExecutorAvailability)) {
      // Any 'distributed actor' declared with availability lower than the
      // introduction of custom executors for distributed actors, must be treated as default actor,
      // even if it were to declared the unowned executor property, as older compilers
      // do not have the logic to handle that case.
      return true;
    }
  }

  // If the class is resilient from the perspective of the module
  // module, it's not a default actor.
  if (classDecl->isForeign() || classDecl->isResilient(M, expansion))
    return false;

  // Check whether the class has explicit custom-actor methods.

  // If we synthesized the unownedExecutor property, we should've
  // added a semantics attribute to it (if it was actually a default
  // actor).
  bool foundExecutorPropertyImpl = false;
  bool isDefaultActor = false;
  if (auto executorProperty = classDecl->getUnownedExecutorProperty()) {
    foundExecutorPropertyImpl = true;
    isDefaultActor = isDefaultActor ||
        executorProperty->getAttrs().hasSemanticsAttr(SEMANTICS_DEFAULT_ACTOR);
  }

  // Only if we found one of the executor properties, do we return the status of default or not,
  // based on the findings of the semantics attribute of that located property.
  if (foundExecutorPropertyImpl) {
    if (!isDefaultActor &&
        classDecl->getASTContext().LangOpts.isConcurrencyModelTaskToThread() &&
        !AvailableAttr::isUnavailable(classDecl)) {
      classDecl->diagnose(
          diag::concurrency_task_to_thread_model_custom_executor,
          "task-to-thread concurrency model");
    }

    return isDefaultActor;
  }

  // Otherwise, we definitely are a default actor.
  return true;
}

VarDecl *GlobalActorInstanceRequest::evaluate(
    Evaluator &evaluator, NominalTypeDecl *nominal) const {
  auto globalActorAttr = nominal->getAttrs().getAttribute<GlobalActorAttr>();
  if (!globalActorAttr)
    return nullptr;

  // Ensure that the actor protocol has been loaded.
  ASTContext &ctx = nominal->getASTContext();
  auto actorProto = ctx.getProtocol(KnownProtocolKind::Actor);
  if (!actorProto) {
    nominal->diagnose(diag::concurrency_lib_missing, "Actor");
    return nullptr;
  }

  // Non-final classes cannot be global actors.
  if (auto classDecl = dyn_cast<ClassDecl>(nominal)) {
    if (!classDecl->isSemanticallyFinal()) {
      nominal->diagnose(diag::global_actor_non_final_class, nominal->getName())
        .highlight(globalActorAttr->getRangeWithAt());
    }
  }

  // Global actors have a static property "shared" that provides an actor
  // instance. The value must be of Actor type, which is validated by
  // conformance to the 'GlobalActor' protocol.
  SmallVector<ValueDecl *, 4> decls;
  nominal->lookupQualified(
      nominal, DeclNameRef(ctx.Id_shared),
      nominal->getLoc(), NL_QualifiedDefault, decls);
  for (auto decl : decls) {
    auto var = dyn_cast<VarDecl>(decl);
    if (!var)
      continue;

    if (var->getDeclContext() == nominal && var->isStatic())
      return var;
  }

  return nullptr;
}

std::optional<std::pair<CustomAttr *, NominalTypeDecl *>>
swift::checkGlobalActorAttributes(SourceLoc loc, DeclContext *dc,
                                  ArrayRef<CustomAttr *> attrs) {
  ASTContext &ctx = dc->getASTContext();

  CustomAttr *globalActorAttr = nullptr;
  NominalTypeDecl *globalActorNominal = nullptr;
  for (auto attr : attrs) {
    // Figure out which nominal declaration this custom attribute refers to.
    auto *nominal = evaluateOrDefault(ctx.evaluator,
                                      CustomAttrNominalRequest{attr, dc},
                                      nullptr);

    if (!nominal)
      continue;

    // We are only interested in global actor types.
    if (!nominal->isGlobalActor())
      continue;

    // Only a single global actor can be applied to a given entity.
    if (globalActorAttr) {
      ctx.Diags.diagnose(
          loc, diag::multiple_global_actors, globalActorNominal->getName(),
          nominal->getName());
      continue;
    }

    globalActorAttr = const_cast<CustomAttr *>(attr);
    globalActorNominal = nominal;
  }

  if (!globalActorAttr)
    return std::nullopt;

  return std::make_pair(globalActorAttr, globalActorNominal);
}

std::optional<std::pair<CustomAttr *, NominalTypeDecl *>>
GlobalActorAttributeRequest::evaluate(
    Evaluator &evaluator,
    llvm::PointerUnion<Decl *, ClosureExpr *> subject) const {
  DeclContext *dc = nullptr;
  DeclAttributes *declAttrs = nullptr;
  SourceLoc loc;
  if (auto decl = subject.dyn_cast<Decl *>()) {
    dc = decl->getDeclContext();
    declAttrs = &decl->getAttrs();
    // HACK: `getLoc`, when querying the attr from a serialized decl,
    // depending on deserialization order, may launch into arbitrary
    // type-checking when querying interface types of such decls. Which,
    // in turn, may do things like query (to print) USRs. This ends up being
    // prone to request evaluator cycles.
    //
    // Because this only applies to serialized decls, we can be confident
    // that they already went through this type-checking as primaries, so,
    // for now, to avoid cycles, we simply ignore the locs on serialized decls
    // only.
    // This is a workaround for rdar://79563942
    loc = decl->getLoc(/* SerializedOK */ false);
  } else {
    auto closure = subject.get<ClosureExpr *>();
    dc = closure;
    declAttrs = &closure->getAttrs();
    loc = closure->getLoc();
  }

  // Collect the attributes.
  SmallVector<CustomAttr *, 2> attrs;
  for (auto attr : declAttrs->getAttributes<CustomAttr>()) {
    auto mutableAttr = const_cast<CustomAttr *>(attr);
    attrs.push_back(mutableAttr);
  }

  // Look for a global actor attribute.
  auto result = checkGlobalActorAttributes(loc, dc, attrs);
  if (!result)
    return std::nullopt;

  // Closures can always have a global actor attached.
  if (auto closure = subject.dyn_cast<ClosureExpr *>()) {
    return result;
  }

  // Check that a global actor attribute makes sense on this kind of
  // declaration.
  auto decl = subject.get<Decl *>();

  // no further checking required if it's from a serialized module.
  if (decl->getDeclContext()->getParentSourceFile() == nullptr)
    return result;

  auto isStoredInstancePropertyOfStruct = [](VarDecl *var) {
    if (var->isStatic() || !var->isOrdinaryStoredProperty())
      return false;

    auto *nominal = var->getDeclContext()->getSelfNominalTypeDecl();
    return isa_and_nonnull<StructDecl>(nominal) &&
           !isWrappedValueOfPropWrapper(var);
  };

  auto globalActorAttr = result->first;
  if (auto nominal = dyn_cast<NominalTypeDecl>(decl)) {
    // Nominal types are okay...
    if (auto classDecl = dyn_cast<ClassDecl>(nominal)){
      if (classDecl->isActor()) {
        // ... except for actors.
        nominal->diagnose(diag::global_actor_on_actor_class, nominal->getName())
            .highlight(globalActorAttr->getRangeWithAt());
        return std::nullopt;
      }
    }
  } else if (auto storage = dyn_cast<AbstractStorageDecl>(decl)) {
    // Subscripts and properties are fine...
    if (auto var = dyn_cast<VarDecl>(storage)) {

      // ... but not if it's an async-context top-level global
      if (var->isTopLevelGlobal() &&
          (var->getDeclContext()->isAsyncContext() ||
           var->getASTContext().LangOpts.StrictConcurrencyLevel >=
             StrictConcurrency::Complete)) {
        var->diagnose(diag::global_actor_top_level_var)
            .highlight(globalActorAttr->getRangeWithAt());
        return std::nullopt;
      }

      // ... and not if it's local property
      if (var->getDeclContext()->isLocalContext()) {
        var->diagnose(diag::global_actor_on_local_variable, var->getName())
            .highlight(globalActorAttr->getRangeWithAt());
        return std::nullopt;
      }
    }
  } else if (isa<ExtensionDecl>(decl)) {
    // Extensions are okay.
  } else if (isa<ConstructorDecl>(decl) || isa<FuncDecl>(decl) ||
             isa<DestructorDecl>(decl)) {
    // None of the accessors/addressors besides a getter are allowed
    // to have a global actor attribute.
    if (auto *accessor = dyn_cast<AccessorDecl>(decl)) {
      if (!accessor->isGetter()) {
        decl->diagnose(diag::global_actor_disallowed,
                       decl->getDescriptiveKind())
            .warnUntilSwiftVersion(6)
            .fixItRemove(globalActorAttr->getRangeWithAt());

        auto &ctx = decl->getASTContext();
        auto *storage = accessor->getStorage();
        // Let's suggest to move the attribute to the storage if
        // this is an accessor/addressor of a property of subscript.
        if (storage->getDeclContext()->isTypeContext()) {
          auto canMoveAttr = [&]() {
            // If enclosing declaration has a global actor,
            // skip the suggestion.
            if (storage->getGlobalActorAttr())
              return false;

            // Global actor attribute cannot be applied to
            // an instance stored property of a struct.
            if (auto *var = dyn_cast<VarDecl>(storage)) {
              return !isStoredInstancePropertyOfStruct(var);
            }

            return true;
          };

          if (canMoveAttr()) {
            decl->diagnose(diag::move_global_actor_attr_to_storage_decl,
                           storage)
                .fixItInsert(
                    storage->getAttributeInsertionLoc(/*forModifier=*/false),
                    llvm::Twine("@", result->second->getNameStr()).str());
          }
        }

        // In Swift 6, once the diag above is an error, it is disallowed.
        if (ctx.isSwiftVersionAtLeast(6))
          return std::nullopt;
      }
    }
    // Functions are okay.
  } else {
    // Everything else is disallowed.
    decl->diagnose(diag::global_actor_disallowed, decl->getDescriptiveKind());
    return std::nullopt;
  }

  return result;
}

Type swift::getExplicitGlobalActor(ClosureExpr *closure) {
  // Look at the explicit attribute.
  auto globalActorAttr =
      evaluateOrDefault(closure->getASTContext().evaluator,
                        GlobalActorAttributeRequest{closure}, std::nullopt);
  if (!globalActorAttr)
    return Type();

  Type globalActor = evaluateOrDefault(
      closure->getASTContext().evaluator,
      CustomAttrTypeRequest{
        globalActorAttr->first, closure, CustomAttrTypeKind::GlobalActor},
        Type());
  if (!globalActor || globalActor->hasError())
    return Type();

  return globalActor;
}

/// A 'let' declaration is safe across actors if it is either
/// nonisolated or it is accessed from within the same module.
static bool varIsSafeAcrossActors(const ModuleDecl *fromModule, VarDecl *var,
                                  const ActorIsolation &varIsolation,
                                  std::optional<ReferencedActor> actorInstance,
                                  ActorReferenceResult::Options &options) {

  bool accessWithinModule =
      (fromModule == var->getDeclContext()->getParentModule());

  if (varIsolation.getKind() == ActorIsolation::NonisolatedUnsafe)
    return true;

  if (!var->isLet()) {
    // A mutable storage of a value type accessed from within the module is
    // okay.
    if (dyn_cast_or_null<StructDecl>(var->getDeclContext()->getAsDecl()) &&
        !var->isStatic() && var->hasStorage() &&
        var->getTypeInContext()->isSendableType()) {
      if (accessWithinModule || varIsolation.isNonisolated())
        return true;
    }
    // Otherwise, must be immutable.
    return false;
  }

  switch (varIsolation) {
  case ActorIsolation::Nonisolated:
  case ActorIsolation::NonisolatedUnsafe:
  case ActorIsolation::Unspecified:
    // if nonisolated, it's OK
    return true;

  case ActorIsolation::Erased:
    llvm_unreachable("variable cannot have erased isolation");

  case ActorIsolation::ActorInstance:
  case ActorIsolation::GlobalActor:
    // If it's explicitly 'nonisolated', it's okay.
    if (var->getAttrs().hasAttribute<NonisolatedAttr>())
      return true;

    // Static 'let's are initialized upon first access, so they cannot be
    // synchronously accessed across actors.
    if (var->isGlobalStorage() && var->isLazilyInitializedGlobal()) {
      // Compiler versions <= 5.9 accepted this code, so downgrade to a
      // warning prior to Swift 6.
      options = ActorReferenceResult::Flags::Preconcurrency;
      return false;
    }

    // If it's distributed, but known to be local, it's ok
    // TODO: Check if this can be obtained from the isolation, without a need for separate argument
    if (actorInstance && actorInstance->isKnownToBeLocal()) {
      return true;
    }
    // If it's distributed, generally variable access is not okay...
    if (auto nominalParent = var->getDeclContext()->getSelfNominalTypeDecl()) {
      if (nominalParent->isDistributedActor())
        return false;
    }

    // If the type is not 'Sendable', it's unsafe
    if (!var->getTypeInContext()->isSendableType()) {
      // Compiler versions <= 5.10 treated this variable as nonisolated,
      // so downgrade async access errors in the effects checker to
      // warnings prior to Swift 6.
      if (accessWithinModule)
        options = ActorReferenceResult::Flags::Preconcurrency;

      return false;
    }

    // If it's actor-isolated but in the same module, then it's OK too.
    return accessWithinModule;
  }
}

bool swift::isLetAccessibleAnywhere(const ModuleDecl *fromModule,
                                    VarDecl *let,
                                    ActorReferenceResult::Options &options) {
  auto isolation = getActorIsolation(let);
  return varIsSafeAcrossActors(fromModule, let, isolation, std::nullopt, options);
}

bool swift::isLetAccessibleAnywhere(const ModuleDecl *fromModule,
                                    VarDecl *let) {
  ActorReferenceResult::Options options = std::nullopt;
  return isLetAccessibleAnywhere(fromModule, let, options);
}

namespace {
  /// Describes the important parts of a partial apply thunk.
  struct PartialApplyThunkInfo {
    Expr *base;
    Expr *fn;
    bool isEscaping;
  };
}

/// Try to decompose a call that might be an invocation of a partial apply
/// thunk.
static std::optional<PartialApplyThunkInfo>
decomposePartialApplyThunk(ApplyExpr *apply, Expr *parent) {
  // Check for a call to the outer closure in the thunk.
  auto outerAutoclosure = dyn_cast<AutoClosureExpr>(apply->getFn());
  if (!outerAutoclosure || outerAutoclosure->getThunkKind() !=
                               AutoClosureExpr::Kind::DoubleCurryThunk)
    return std::nullopt;

  auto *unarySelfArg = apply->getArgs()->getUnlabeledUnaryExpr();
  assert(unarySelfArg &&
         "Double curry should start with a unary (Self) -> ... arg");

  auto memberFn = outerAutoclosure->getUnwrappedCurryThunkExpr();
  if (!memberFn)
    return std::nullopt;

  // Determine whether the partial apply thunk was immediately converted to
  // noescape.
  bool isEscaping = true;
  if (auto conversion = dyn_cast_or_null<FunctionConversionExpr>(parent)) {
    auto fnType = conversion->getType()->getAs<FunctionType>();
    isEscaping = fnType && !fnType->isNoEscape();
  }

  return PartialApplyThunkInfo{unarySelfArg, memberFn, isEscaping};
}

/// Find the immediate member reference in the given expression.
static std::optional<std::pair<ConcreteDeclRef, SourceLoc>>
findReference(Expr *expr) {
  // Look through a function conversion.
  if (auto fnConv = dyn_cast<FunctionConversionExpr>(expr))
    expr = fnConv->getSubExpr();

  if (auto declRef = dyn_cast<DeclRefExpr>(expr))
    return std::make_pair(declRef->getDeclRef(), declRef->getLoc());

  if (auto otherCtor = dyn_cast<OtherConstructorDeclRefExpr>(expr)) {
    return std::make_pair(otherCtor->getDeclRef(), otherCtor->getLoc());
  }

  Expr *inner = expr->getValueProvidingExpr();
  if (inner != expr)
    return findReference(inner);

  return std::nullopt;
}

/// Return true if the callee of an ApplyExpr is async
///
/// Note that this must be called after the implicitlyAsync flag has been set,
/// or implicitly async calls will not return the correct value.
static bool isAsyncCall(
    llvm::PointerUnion<ApplyExpr *, LookupExpr *> call) {

  if (auto *apply = call.dyn_cast<ApplyExpr *>()) {
    if (apply->isImplicitlyAsync())
      return true;

    // Effectively the same as doing a
    // `cast_or_null<FunctionType>(call->getFn()->getType())`, check the
    // result of that and then checking `isAsync` if it's defined.
    Type funcTypeType = apply->getFn()->getType();
    if (!funcTypeType)
      return false;
    AnyFunctionType *funcType = funcTypeType->getAs<AnyFunctionType>();
    if (!funcType)
      return false;
    return funcType->isAsync();
  }

  auto *lookup = call.get<LookupExpr *>();
  if (lookup->isImplicitlyAsync())
    return true;

  return isAsyncDecl(lookup->getDecl());
}

/// Determine whether we should diagnose data races within the current context.
///
/// By default, we do this only in code that makes use of concurrency
/// features.
static bool shouldDiagnoseExistingDataRaces(const DeclContext *dc);

/// Determine whether this closure should be treated as Sendable.
///
/// \param forActorIsolation Whether this check is for the purposes of
/// determining whether the closure must be non-isolated.
static bool isSendableClosure(
    const AbstractClosureExpr *closure, bool forActorIsolation) {
  if (auto explicitClosure = dyn_cast<ClosureExpr>(closure)) {
    if (forActorIsolation && explicitClosure->inheritsActorContext()) {
      return false;
    }
  }

  if (auto type = closure->getType()) {
    if (auto fnType = type->getAs<AnyFunctionType>())
      if (fnType->isSendable())
        return true;
  }

  return false;
}

/// Returns true if this closure acts as an inference boundary in the AST. An
/// inference boundary is an expression in the AST where we newly infer
/// isolation different from our parent decl context.
///
/// Examples:
///
///   1. a @Sendable closure.
///   2. a closure literal passed to a sending parameter.
///
/// NOTE: This does not mean that it has nonisolated isolation since for
/// instance one could define an @MainActor closure in a nonisolated
/// function. That @MainActor closure would act as an Isolation Inference
/// Boundary.
///
/// \arg forActorIsolation we currently have two slightly varying semantics
/// here. If this is set, then we assuming that we are being called recursively
/// while walking up a decl context path to determine the actor isolation of a
/// closure. In such a case, we do not want to be a boundary if we should
/// inheritActorContext. In other contexts though, we want to determine if the
/// closure is part of an init or deinit. In such a case, we are walking up the
/// decl context chain and we want to stop if we see a sending parameter since
/// in such a case, the sending closure parameter is known to not be part of the
/// init or deinit.
static bool
isIsolationInferenceBoundaryClosure(const AbstractClosureExpr *closure,
                                    bool forActorIsolation) {
  if (auto *ce = dyn_cast<ClosureExpr>(closure)) {
    if (!forActorIsolation) {
      // For example, one would along this path see if for flow sensitive
      // isolation the closure is part of an init or deinit.
      if (ce->isPassedToSendingParameter())
        return true;
    } else {
      // This is for actor isolation. If we have inheritActorContext though, we
      // do not want to do anything since we are part of our parent's isolation.
      if (!ce->inheritsActorContext() && ce->isPassedToSendingParameter())
        return true;
    }
  }

  // An autoclosure for an async let acts as a boundary. It is non-Sendable
  // regardless of its context.
  if (auto *autoclosure = dyn_cast<AutoClosureExpr>(closure)) {
    if (autoclosure->getThunkKind() == AutoClosureExpr::Kind::AsyncLet)
      return true;
  }

  return isSendableClosure(closure, forActorIsolation);
}

/// Add Fix-It text for the given nominal type to adopt Sendable.
static void addSendableFixIt(
    const NominalTypeDecl *nominal, InFlightDiagnostic &diag, bool unchecked) {
  if (nominal->getInherited().empty()) {
    SourceLoc fixItLoc = nominal->getBraces().Start;
    diag.fixItInsert(fixItLoc,
                     unchecked ? ": @unchecked Sendable" : ": Sendable");
  } else {
    auto fixItLoc = nominal->getInherited().getEndLoc();
    diag.fixItInsertAfter(fixItLoc,
                          unchecked ? ", @unchecked Sendable" : ", Sendable");
  }
}

/// Add Fix-It text for the given generic param declaration type to adopt
/// Sendable.
static void addSendableFixIt(const GenericTypeParamDecl *genericArgument,
                             InFlightDiagnostic &diag, bool unchecked) {
  if (genericArgument->getInherited().empty()) {
    auto fixItLoc = genericArgument->getLoc();
    diag.fixItInsertAfter(fixItLoc,
                          unchecked ? ": @unchecked Sendable" : ": Sendable");
  } else {
    auto fixItLoc = genericArgument->getInherited().getEndLoc();
    diag.fixItInsertAfter(fixItLoc,
                          unchecked ? ", @unchecked Sendable" : ", Sendable");
  }
}

static bool shouldDiagnoseExistingDataRaces(const DeclContext *dc) {
  return contextRequiresStrictConcurrencyChecking(dc, [](const AbstractClosureExpr *) {
    return Type();
  },
  [](const ClosureExpr *closure) {
    return closure->isIsolatedByPreconcurrency();
  });
}

bool SendableCheckContext::isExplicitSendableConformance() const {
  if (!conformanceCheck)
    return false;

  switch (*conformanceCheck) {
  case SendableCheck::Explicit:
    return true;

  case SendableCheck::ImpliedByStandardProtocol:
  case SendableCheck::Implicit:
  case SendableCheck::ImplicitForExternallyVisible:
    return false;
  }
}

DiagnosticBehavior SendableCheckContext::defaultDiagnosticBehavior() const {
  // If we're not supposed to diagnose existing data races from this context,
  // ignore the diagnostic entirely.
  if (!isExplicitSendableConformance() &&
      !shouldDiagnoseExistingDataRaces(fromDC))
    return DiagnosticBehavior::Ignore;

  return DiagnosticBehavior::Warning;
}

DiagnosticBehavior
SendableCheckContext::implicitSendableDiagnosticBehavior() const {
  switch (fromDC->getASTContext().LangOpts.StrictConcurrencyLevel) {
  case StrictConcurrency::Targeted:
    // Limited checking only diagnoses implicit Sendable within contexts that
    // have adopted concurrency.
    if (shouldDiagnoseExistingDataRaces(fromDC))
      return DiagnosticBehavior::Warning;

    LLVM_FALLTHROUGH;

  case StrictConcurrency::Minimal:
    // Explicit Sendable conformances always diagnose, even when strict
    // strict checking is disabled.
    if (isExplicitSendableConformance())
      return DiagnosticBehavior::Warning;

    return DiagnosticBehavior::Ignore;

  case StrictConcurrency::Complete:
    return defaultDiagnosticBehavior();
  }
}

/// Determine whether the given nominal type has an explicit Sendable
/// conformance (regardless of its availability).
bool swift::hasExplicitSendableConformance(NominalTypeDecl *nominal,
                                           bool applyModuleDefault) {
  ASTContext &ctx = nominal->getASTContext();
  auto nominalModule = nominal->getParentModule();

  // In a concurrency-checked module, a missing conformance is equivalent to
  // an explicitly unavailable one. If we want to apply this rule, do so now.
  if (applyModuleDefault && nominalModule->isConcurrencyChecked())
    return true;

  // Look for any conformance to `Sendable`.
  auto proto = ctx.getProtocol(KnownProtocolKind::Sendable);
  if (!proto)
    return false;

  // Look for a conformance. If it's present and not (directly) missing,
  // we're done.
  auto conformance = lookupConformance(
      nominal->getDeclaredInterfaceType(), proto, /*allowMissing=*/true);
  return conformance &&
      !(isa<BuiltinProtocolConformance>(conformance.getConcrete()) &&
        cast<BuiltinProtocolConformance>(
          conformance.getConcrete())->isMissing());
}

/// Determine the diagnostic behavior for a Sendable reference to the given
/// nominal type.
DiagnosticBehavior SendableCheckContext::diagnosticBehavior(
    NominalTypeDecl *nominal) const {
  if (hasExplicitSendableConformance(nominal))
    return DiagnosticBehavior::Warning;

  DiagnosticBehavior defaultBehavior = implicitSendableDiagnosticBehavior();

  // If we are checking an implicit Sendable conformance, don't suppress
  // diagnostics for declarations in the same module. We want them to make
  // enclosing inferred types non-Sendable.
  if (defaultBehavior == DiagnosticBehavior::Ignore &&
      nominal->getParentSourceFile() &&
      conformanceCheck && isImplicitSendableCheck(*conformanceCheck))
    return DiagnosticBehavior::Warning;

  return defaultBehavior;
}

std::optional<DiagnosticBehavior>
swift::getConcurrencyDiagnosticBehaviorLimit(NominalTypeDecl *nominal,
                                             const DeclContext *fromDC,
                                             bool ignoreExplicitConformance) {
  ModuleDecl *importedModule = nullptr;
  if (nominal->getAttrs().hasAttribute<PreconcurrencyAttr>()) {
    // If the declaration itself has the @preconcurrency attribute,
    // respect it.
    importedModule = nominal->getParentModule();
  } else {
    // Determine whether this nominal type is visible via a @preconcurrency
    // import.
    auto import = nominal->findImport(fromDC);
    auto sourceFile = fromDC->getParentSourceFile();

    if (!import || !import->options.contains(ImportFlags::Preconcurrency))
      return std::nullopt;

    if (sourceFile)
      sourceFile->setImportUsedPreconcurrency(*import);

    importedModule = import->module.importedModule;
  }

  // When the type is explicitly non-Sendable, @preconcurrency imports
  // downgrade the diagnostic to a warning in Swift 6.
  if (!ignoreExplicitConformance &&
      hasExplicitSendableConformance(nominal))
    return DiagnosticBehavior::Warning;

  // When the type is implicitly non-Sendable, `@preconcurrency` suppresses
  // diagnostics until the imported module enables Swift 6.
  return importedModule->isConcurrencyChecked()
      ? DiagnosticBehavior::Warning
      : DiagnosticBehavior::Ignore;
}

std::optional<DiagnosticBehavior>
SendableCheckContext::preconcurrencyBehavior(
    Decl *decl,
    bool ignoreExplicitConformance) const {
  if (!decl)
    return std::nullopt;

  if (auto *nominal = dyn_cast<NominalTypeDecl>(decl)) {
    return getConcurrencyDiagnosticBehaviorLimit(nominal, fromDC,
                                                 ignoreExplicitConformance);
  }

  return std::nullopt;
}

static bool shouldDiagnosePreconcurrencyImports(SourceFile &sf) {
  switch (sf.Kind) {
  case SourceFileKind::Interface:
  case SourceFileKind::SIL:
      return false;

  case SourceFileKind::DefaultArgument:
  case SourceFileKind::Library:
  case SourceFileKind::Main:
  case SourceFileKind::MacroExpansion:
      return true;
  }
}

bool swift::diagnoseSendabilityErrorBasedOn(
    NominalTypeDecl *nominal, SendableCheckContext fromContext,
    llvm::function_ref<bool(DiagnosticBehavior)> diagnose) {
  auto behavior = DiagnosticBehavior::Unspecified;

  if (nominal) {
    behavior = fromContext.diagnosticBehavior(nominal);
  } else {
    behavior = fromContext.implicitSendableDiagnosticBehavior();
  }

  bool wasSuppressed = diagnose(behavior);

  SourceFile *sourceFile = fromContext.fromDC->getParentSourceFile();
  if (sourceFile && shouldDiagnosePreconcurrencyImports(*sourceFile)) {
    bool emittedDiagnostics =
        behavior != DiagnosticBehavior::Ignore && !wasSuppressed;

    // When the type is explicitly Sendable *or* explicitly non-Sendable, we
    // assume it has been audited and `@preconcurrency` is not recommended even
    // though it would actually affect the diagnostic.
    bool nominalIsImportedAndHasImplicitSendability =
        nominal &&
        nominal->getParentModule() != fromContext.fromDC->getParentModule() &&
        !hasExplicitSendableConformance(nominal);

    if (emittedDiagnostics && nominalIsImportedAndHasImplicitSendability) {
      // This type was imported from another module; try to find the
      // corresponding import.
      std::optional<AttributedImport<swift::ImportedModule>> import =
          nominal->findImport(fromContext.fromDC);

      // If we found the import that makes this nominal type visible, remark
      // that it can be @preconcurrency import.
      // Only emit this remark once per source file, because it can happen a
      // lot.
      if (import && !import->options.contains(ImportFlags::Preconcurrency) &&
          import->importLoc.isValid() && sourceFile &&
          !sourceFile->hasImportUsedPreconcurrency(*import)) {
        SourceLoc importLoc = import->importLoc;
        ASTContext &ctx = nominal->getASTContext();

        ctx.Diags
            .diagnose(importLoc, diag::add_predates_concurrency_import,
                      ctx.LangOpts.isSwiftVersionAtLeast(6),
                      nominal->getParentModule()->getName())
            .fixItInsert(importLoc, "@preconcurrency ");

        sourceFile->setImportUsedPreconcurrency(*import);
      }
    }
  }

  return behavior == DiagnosticBehavior::Unspecified && !wasSuppressed;
}

void swift::diagnoseUnnecessaryPreconcurrencyImports(SourceFile &sf) {
  if (!shouldDiagnosePreconcurrencyImports(sf))
    return;

  ASTContext &ctx = sf.getASTContext();

  if (ctx.TypeCheckerOpts.SkipFunctionBodies != FunctionBodySkipping::None)
    return;

  for (const auto &import : sf.getImports()) {
    if (import.options.contains(ImportFlags::Preconcurrency) &&
        import.importLoc.isValid() &&
        !sf.hasImportUsedPreconcurrency(import)) {
      ctx.Diags.diagnose(
          import.importLoc, diag::remove_predates_concurrency_import,
          import.module.importedModule->getName())
        .fixItRemove(import.preconcurrencyRange);
    }
  }
}

/// Produce a diagnostic for a single instance of a non-Sendable type where
/// a Sendable type is required.
static bool diagnoseSingleNonSendableType(
    Type type, SendableCheckContext fromContext,
    Type inDerivedConformance, SourceLoc loc,
    llvm::function_ref<bool(Type, DiagnosticBehavior)> diagnose) {
  if (type->hasError())
    return false;

  auto module = fromContext.fromDC->getParentModule();
  auto nominal = type->getAnyNominal();
  auto &ctx = module->getASTContext();

  return diagnoseSendabilityErrorBasedOn(nominal, fromContext,
                                         [&](DiagnosticBehavior behavior) {
    bool wasSuppressed = diagnose(type, behavior);

    // Don't emit the following notes if we didn't have any diagnostics to
    // attach them to.
    if (wasSuppressed || behavior == DiagnosticBehavior::Ignore)
      return true;

    if (inDerivedConformance) {
      ctx.Diags.diagnose(loc, diag::in_derived_conformance,
                         inDerivedConformance);
    }

    if (type->is<FunctionType>()) {
      ctx.Diags.diagnose(loc, diag::nonsendable_function_type);
    } else if (nominal && nominal->getParentModule() == module) {
      // If the nominal type is in the current module, suggest adding
      // `Sendable` if it might make sense. Otherwise, just complain.
      if (isa<StructDecl>(nominal) || isa<EnumDecl>(nominal)) {
        auto note = nominal->diagnose(
            diag::add_nominal_sendable_conformance, nominal);
        addSendableFixIt(nominal, note, /*unchecked=*/false);
      } else {
        nominal->diagnose(diag::non_sendable_nominal, nominal);
      }
    } else if (nominal) {
      // Note which nominal type does not conform to `Sendable`.
      nominal->diagnose(diag::non_sendable_nominal, nominal);
    } else if (auto genericArchetype = type->getAs<ArchetypeType>()) {
      auto interfaceType = genericArchetype->getInterfaceType();
      if (auto genericParamType =
              interfaceType->getAs<GenericTypeParamType>()) {
        auto *genericParamTypeDecl = genericParamType->getDecl();
        if (genericParamTypeDecl &&
            genericParamTypeDecl->getModuleContext() == module) {
          auto diag = genericParamTypeDecl->diagnose(
              diag::add_generic_parameter_sendable_conformance, type);
          addSendableFixIt(genericParamTypeDecl, diag, /*unchecked=*/false);
        }
      }
    }

    return false;
  });
}

bool swift::diagnoseNonSendableTypes(
    Type type, SendableCheckContext fromContext,
    Type inDerivedConformance, SourceLoc loc,
    llvm::function_ref<bool(Type, DiagnosticBehavior)> diagnose) {
  // If the Sendable protocol is missing, do nothing.
  auto proto = type->getASTContext().getProtocol(KnownProtocolKind::Sendable);
  if (!proto)
    return false;

  // FIXME: More detail for unavailable conformances.
  auto conformance = lookupConformance(type, proto, /*allowMissing=*/true);
  if (conformance.isInvalid() || conformance.hasUnavailableConformance()) {
    return diagnoseSingleNonSendableType(
        type, fromContext, inDerivedConformance, loc, diagnose);
  }

  // Walk the conformance, diagnosing any missing Sendable conformances.
  bool anyMissing = false;
  conformance.forEachMissingConformance(
      [&](BuiltinProtocolConformance *missing) {
        if (diagnoseSingleNonSendableType(
                missing->getType(), fromContext,
                inDerivedConformance, loc, diagnose)) {
          anyMissing = true;
        }

        return false;
      });

  return anyMissing;
}

static
Diag<Type, const ValueDecl *, ActorIsolation>
getSendableParamDiag(SendableCheckReason refKind) {
  switch (refKind) {
  case SendableCheckReason::CrossActor:
  case SendableCheckReason::SynchronousAsAsync:
    return diag::non_sendable_arg_into_actor;

  case SendableCheckReason::ExitingActor:
    return diag::non_sendable_arg_exits_actor;

  case SendableCheckReason::Conformance:
    return diag::non_sendable_param_in_witness;

  case SendableCheckReason::Override:
    return diag::non_sendable_param_in_override;

  case SendableCheckReason::ObjC:
    return diag::non_sendable_param_in_objc;
  }
}

static
Diag<Type, const ValueDecl *, ActorIsolation>
getSendableResultDiag(SendableCheckReason refKind) {
  switch (refKind) {
  case SendableCheckReason::CrossActor:
  case SendableCheckReason::SynchronousAsAsync:
    return diag::non_sendable_result_into_actor;

  case SendableCheckReason::ExitingActor:
    return diag::non_sendable_result_exits_actor;

  case SendableCheckReason::Conformance:
    return diag::non_sendable_result_in_witness;

  case SendableCheckReason::Override:
    return diag::non_sendable_result_in_override;

  case SendableCheckReason::ObjC:
    return diag::non_sendable_result_in_objc;
  }
}

static
Diag<Type, const ValueDecl *, ActorIsolation>
getSendablePropertyDiag(SendableCheckReason refKind) {
  switch (refKind) {
  case SendableCheckReason::CrossActor:
  case SendableCheckReason::SynchronousAsAsync:
    return diag::non_sendable_property_exits_actor;

  case SendableCheckReason::ExitingActor:
    return diag::non_sendable_property_into_actor;

  case SendableCheckReason::Conformance:
    return diag::non_sendable_property_in_witness;

  case SendableCheckReason::Override:
    return diag::non_sendable_property_in_override;

  case SendableCheckReason::ObjC:
    return diag::non_sendable_property_in_objc;
  }
}

bool swift::diagnoseNonSendableTypesInReference(
    Expr *base, ConcreteDeclRef declRef, const DeclContext *fromDC,
    SourceLoc refLoc, SendableCheckReason refKind,
    std::optional<ActorIsolation> knownIsolation,
    FunctionCheckOptions funcCheckOptions, SourceLoc diagnoseLoc) {
  // Retrieve the actor isolation to use in diagnostics.
  auto getActorIsolation = [&] {
    if (knownIsolation)
      return *knownIsolation;

    return swift::getActorIsolation(declRef.getDecl());
  };

  // If the violation is in the implementation of a derived conformance,
  // point to the location of the parent type instead.
  Type derivedConformanceType;
  if (refLoc.isInvalid()) {
    auto *decl = fromDC->getAsDecl();
    if (decl && decl->isImplicit()) {
      if (auto *implements = decl->getAttrs().getAttribute<ImplementsAttr>()) {
        auto *parentDC = decl->getDeclContext();
        refLoc = parentDC->getAsDecl()->getLoc();
        derivedConformanceType =
            implements->getProtocol(parentDC)->getDeclaredInterfaceType();
      }
    }
  }

  // Check the 'self' argument.
  if (base) {
    if (diagnoseNonSendableTypes(
            base->getType(),
            fromDC, derivedConformanceType,
            base->getStartLoc(),
            getSendableParamDiag(refKind),
            declRef.getDecl(),
            getActorIsolation()))
      return true;
  }

  // For functions, check the parameter and result types.
  SubstitutionMap subs = declRef.getSubstitutions();
  if (auto function = dyn_cast<AbstractFunctionDecl>(declRef.getDecl())) {
    if (funcCheckOptions.contains(FunctionCheckKind::Params)) {
      // only check params if funcCheckKind specifies so
      for (auto param : *function->getParameters()) {
        Type paramType = param->getInterfaceType().subst(subs);
        if (diagnoseNonSendableTypes(
                paramType, fromDC, derivedConformanceType,
                refLoc, diagnoseLoc.isInvalid() ? refLoc : diagnoseLoc,
                getSendableParamDiag(refKind),
                function, getActorIsolation()))
          return true;
      }
    }

    // Check the result type of a function.
    if (auto func = dyn_cast<FuncDecl>(function)) {
      if (funcCheckOptions.contains(FunctionCheckKind::Results)) {
        // only check results if funcCheckKind specifies so
        Type resultType = func->getResultInterfaceType().subst(subs);
        if (diagnoseNonSendableTypes(
            resultType, fromDC, derivedConformanceType,
            refLoc, diagnoseLoc.isInvalid() ? refLoc : diagnoseLoc,
            getSendableResultDiag(refKind),
            func, getActorIsolation()))
          return true;
      }
    }

    return false;
  }

  if (auto var = dyn_cast<VarDecl>(declRef.getDecl())) {
    Type propertyType = var->isLocalCapture()
        ? var->getTypeInContext()
        : var->getValueInterfaceType().subst(subs);
    if (diagnoseNonSendableTypes(
            propertyType, fromDC,
            derivedConformanceType, refLoc,
            getSendablePropertyDiag(refKind),
            var, getActorIsolation()))
      return true;
  }

  if (auto subscript = dyn_cast<SubscriptDecl>(declRef.getDecl())) {
    for (auto param : *subscript->getIndices()) {
      if (funcCheckOptions.contains(FunctionCheckKind::Params)) {
        // Check params of this subscript override for sendability
        Type paramType = param->getInterfaceType().subst(subs);
        if (diagnoseNonSendableTypes(
                paramType, fromDC, derivedConformanceType,
                refLoc, diagnoseLoc.isInvalid() ? refLoc : diagnoseLoc,
                getSendableParamDiag(refKind),
                subscript, getActorIsolation()))
          return true;
      }
    }

    if (funcCheckOptions.contains(FunctionCheckKind::Results)) {
      // Check the element type of a subscript.
      Type resultType = subscript->getElementInterfaceType().subst(subs);
      if (diagnoseNonSendableTypes(
              resultType, fromDC, derivedConformanceType,
              refLoc, diagnoseLoc.isInvalid() ? refLoc : diagnoseLoc,
              getSendableResultDiag(refKind),
              subscript, getActorIsolation()))
        return true;
    }

    return false;
  }

  return false;
}

void swift::diagnoseMissingSendableConformance(
    SourceLoc loc, Type type, const DeclContext *fromDC) {
  diagnoseNonSendableTypes(
      type, fromDC, /*inDerivedConformance*/Type(),
      loc, diag::non_sendable_type);
}

namespace {
/// Infer Sendable from the instance storage of the given nominal type.
/// \returns \c std::nullopt if there is no way to make the type \c Sendable,
/// \c true if \c Sendable needs to be @unchecked, \c false if it can be
/// \c Sendable without the @unchecked.
std::optional<bool>
inferSendableFromInstanceStorage(NominalTypeDecl *nominal,
                                 SmallVectorImpl<Requirement> &requirements) {
  // Raw storage is assumed not to be sendable.
  if (auto sd = dyn_cast<StructDecl>(nominal)) {
    if (sd->getAttrs().hasAttribute<RawLayoutAttr>()) {
      return true;
    }
  }

  class Visitor : public StorageVisitor {
  public:
    NominalTypeDecl *nominal;
    SmallVectorImpl<Requirement> &requirements;
    bool isUnchecked = false;
    ProtocolDecl *sendableProto = nullptr;

    Visitor(NominalTypeDecl *nominal,
            SmallVectorImpl<Requirement> &requirements)
        : StorageVisitor(), nominal(nominal), requirements(requirements) {
      ASTContext &ctx = nominal->getASTContext();
      sendableProto = ctx.getProtocol(KnownProtocolKind::Sendable);
    }

    bool operator()(VarDecl *var, Type propertyType) override {
      // If we have a class with mutable state, only an @unchecked
      // conformance will work.
      if (isa<ClassDecl>(nominal) && var->supportsMutation())
        isUnchecked = true;

      return checkType(propertyType);
    }

    bool operator()(EnumElementDecl *element, Type elementType) override {
      return checkType(elementType);
    }

    /// Check sendability of the given type, recording any requirements.
    bool checkType(Type type) {
      if (!sendableProto)
        return true;

      auto conformance = checkConformance(type, sendableProto);
      if (conformance.isInvalid())
        return true;

      // If there is an unavailable conformance here, fail.
      if (conformance.hasUnavailableConformance())
        return true;

      // Look for missing Sendable conformances.
      return conformance.forEachMissingConformance(
          [&](BuiltinProtocolConformance *missing) {
            // For anything other than Sendable, fail.
            if (missing->getProtocol() != sendableProto)
              return true;

            // If we have an archetype, capture the requirement
            // to make this type Sendable.
            if (missing->getType()->is<ArchetypeType>()) {
              requirements.push_back(
                  Requirement(RequirementKind::Conformance,
                              missing->getType()->mapTypeOutOfContext(),
                              sendableProto->getDeclaredType()));
              return false;
            }

            return true;
          });
    }
  } visitor(nominal, requirements);

  return visitor.visit(nominal, nominal);
}
}

static bool checkSendableInstanceStorage(
    NominalTypeDecl *nominal, DeclContext *dc, SendableCheck check);

void swift::diagnoseMissingExplicitSendable(NominalTypeDecl *nominal) {
  // Only diagnose when explicitly requested.
  ASTContext &ctx = nominal->getASTContext();
  if (!ctx.LangOpts.RequireExplicitSendable)
    return;

  if (nominal->getLoc().isInvalid())
    return;

  // Protocols aren't checked.
  if (isa<ProtocolDecl>(nominal))
    return;

  // Actors are always Sendable.
  if (auto classDecl = dyn_cast<ClassDecl>(nominal))
    if (classDecl->isActor())
      return;

  // Only public/open types have this check.
  if (!nominal->getFormalAccessScope(
        /*useDC=*/nullptr,
        /*treatUsableFromInlineAsPublic=*/true).isPublic())
    return;

  // If the conformance is explicitly stated, do nothing.
  if (hasExplicitSendableConformance(nominal, /*applyModuleDefault=*/false))
    return;

  // Diagnose it.
  nominal->diagnose(diag::public_decl_needs_sendable, nominal);

  // Note to add a Sendable conformance, possibly an unchecked one.
  {
    llvm::SmallVector<Requirement, 2> requirements;
    auto canMakeSendable = inferSendableFromInstanceStorage(
        nominal, requirements);

    // Non-final classes can only have @unchecked.
    bool isUnchecked = !canMakeSendable || *canMakeSendable;
    if (auto classDecl = dyn_cast<ClassDecl>(nominal)) {
      if (!classDecl->isFinal())
        isUnchecked = true;
    }

    auto note = nominal->diagnose(
        isUnchecked ? diag::explicit_unchecked_sendable
                    : diag::add_nominal_sendable_conformance,
        nominal);
    if (canMakeSendable && !requirements.empty()) {
      // Produce a Fix-It containing a conditional conformance to Sendable,
      // based on the requirements harvested from instance storage.

      // Form the where clause containing all of the requirements.
      std::string whereClause;
      {
        llvm::raw_string_ostream out(whereClause);
        llvm::interleaveComma(
            requirements, out,
            [&](const Requirement &req) {
              out << req.getFirstType().getString() << ": "
                  << req.getSecondType().getString();
            });
      }

      // Add a Fix-It containing the conditional extension text itself.
      auto insertionLoc = nominal->getBraces().End;
      note.fixItInsertAfter(
          insertionLoc,
          ("\n\nextension " + nominal->getName().str() + ": "
           + (isUnchecked? "@unchecked " : "") + "Sendable where " +
           whereClause + " { }\n").str());
    } else {
      addSendableFixIt(nominal, note, isUnchecked);
    }
  }

  // Note to disable the warning.
  {
    auto note = nominal->diagnose(diag::explicit_disable_sendable, nominal);
    auto insertionLoc = nominal->getBraces().End;
    note.fixItInsertAfter(
        insertionLoc,
        ("\n\n@available(*, unavailable)\nextension " + nominal->getName().str()
         + ": Sendable { }\n").str());
  }
}

void swift::tryDiagnoseExecutorConformance(ASTContext &C,
                                           const NominalTypeDecl *nominal,
                                           ProtocolDecl *proto) {
  assert(proto->isSpecificProtocol(KnownProtocolKind::Executor) ||
         proto->isSpecificProtocol(KnownProtocolKind::SerialExecutor) ||
         proto->isSpecificProtocol(KnownProtocolKind::TaskExecutor));

  auto &diags = C.Diags;
  Type nominalTy = nominal->getDeclaredInterfaceType();
  NominalTypeDecl *executorDecl = C.getExecutorDecl();

  // enqueue(_:)
  auto enqueueDeclName = DeclName(C, DeclBaseName(C.Id_enqueue), { Identifier() });

  FuncDecl *moveOnlyEnqueueRequirement = nullptr;
  FuncDecl *legacyMoveOnlyEnqueueRequirement = nullptr;
  FuncDecl *unownedEnqueueRequirement = nullptr;
  for (auto req: proto->getProtocolRequirements()) {
    auto *funcDecl = dyn_cast<FuncDecl>(req);
    if (!funcDecl)
      continue;

    if (funcDecl->getName() != enqueueDeclName)
      continue;

    // look for the first parameter being a Job or UnownedJob
    if (funcDecl->getParameters()->size() != 1)
      continue;

    if (auto param = funcDecl->getParameters()->front()) {
      StructDecl *executorJobDecl = C.getExecutorJobDecl();
      StructDecl *legacyJobDecl = C.getJobDecl();
      StructDecl *unownedJobDecl = C.getUnownedJobDecl();

      if (executorJobDecl && param->getInterfaceType()->isEqual(executorJobDecl->getDeclaredInterfaceType())) {
        assert(moveOnlyEnqueueRequirement == nullptr);
        moveOnlyEnqueueRequirement = funcDecl;
      } else if (legacyJobDecl && param->getInterfaceType()->isEqual(legacyJobDecl->getDeclaredInterfaceType())) {
        assert(legacyMoveOnlyEnqueueRequirement == nullptr);
        legacyMoveOnlyEnqueueRequirement = funcDecl;
      } else if (unownedJobDecl && param->getInterfaceType()->isEqual(unownedJobDecl->getDeclaredInterfaceType())) {
        assert(unownedEnqueueRequirement == nullptr);
        unownedEnqueueRequirement = funcDecl;
      }
    }

    // if we found all potential requirements, we're done here and break out of the loop
    if (unownedEnqueueRequirement &&
        moveOnlyEnqueueRequirement &&
        legacyMoveOnlyEnqueueRequirement)
      break; // we're done looking for the requirements
  }

  auto conformance = lookupConformance(nominalTy, proto);
  auto concreteConformance = conformance.getConcrete();
  assert(unownedEnqueueRequirement && "could not find the enqueue(UnownedJob) requirement, which should be always there");

  // try to find at least a single implementations of enqueue(_:)
  ValueDecl *unownedEnqueueWitnessDecl = concreteConformance->getWitnessDecl(unownedEnqueueRequirement);
  ValueDecl *moveOnlyEnqueueWitnessDecl = nullptr;
  ValueDecl *legacyMoveOnlyEnqueueWitnessDecl = nullptr;

  if (moveOnlyEnqueueRequirement) {
    moveOnlyEnqueueWitnessDecl = concreteConformance->getWitnessDecl(
        moveOnlyEnqueueRequirement);
  }
  if (legacyMoveOnlyEnqueueRequirement) {
    legacyMoveOnlyEnqueueWitnessDecl = concreteConformance->getWitnessDecl(
        legacyMoveOnlyEnqueueRequirement);
  }

  // --- Diagnose warnings and errors

  // true iff the nominal type's availability allows the legacy requirement
  // to be omitted in favor of moveOnlyEnqueueRequirement
  bool canRemoveOldDecls;
  if (!moveOnlyEnqueueRequirement) {
    // The move only enqueue does not exist in this lib version, we must keep relying on the UnownedJob version
    canRemoveOldDecls = false;
  } else if (C.LangOpts.DisableAvailabilityChecking) {
    // Assume we have all APIs available, and thus can use the ExecutorJob
    canRemoveOldDecls = true;
  } else {
    // Check if the availability of nominal is high enough to be using the ExecutorJob version
    AvailabilityContext requirementInfo
        = AvailabilityInference::availableRange(moveOnlyEnqueueRequirement, C);
    AvailabilityContext declInfo =
        TypeChecker::overApproximateAvailabilityAtLocation(nominal->getLoc(), dyn_cast<DeclContext>(nominal));
    canRemoveOldDecls = declInfo.isContainedIn(requirementInfo);
  }

  auto concurrencyModule = C.getLoadedModule(C.Id_Concurrency);
  auto isStdlibDefaultImplDecl = [executorDecl, concurrencyModule](ValueDecl *witness) -> bool {
    if (!witness)
      return false;

    if (auto declContext = witness->getDeclContext()) {
      if (auto *extension = dyn_cast<ExtensionDecl>(declContext)) {
        auto extensionModule = extension->getParentModule();
        if (extensionModule != concurrencyModule) {
          return false;
        }

        if (auto extendedNominal = extension->getExtendedNominal()) {
          return extendedNominal->getDeclaredInterfaceType()->isEqual(
              executorDecl->getDeclaredInterfaceType());
        }
      }
    }
    return false;
  };

  // If both old and new enqueue are implemented, but the old one cannot be removed,
  // emit a warning that the new enqueue is unused.
  if (!canRemoveOldDecls && unownedEnqueueWitnessDecl && moveOnlyEnqueueWitnessDecl) {
    if (!isStdlibDefaultImplDecl(moveOnlyEnqueueWitnessDecl) &&
        !isStdlibDefaultImplDecl(unownedEnqueueWitnessDecl)) {
      diags.diagnose(moveOnlyEnqueueWitnessDecl->getLoc(),
                     diag::executor_enqueue_unused_implementation);
      if (auto decl = unownedEnqueueWitnessDecl) {
         decl->diagnose(diag::decl_declared_here, decl);
      }
    }
  }

  // We specifically do allow the old UnownedJob implementation to be present.
  // In order to ease migration and compatibility for libraries which remain compatible with old Swift versions,
  // and would be getting this warning in situations they cannot address it.

  // Old Job based impl is present, warn about it suggesting the new protocol requirement.
  if (legacyMoveOnlyEnqueueWitnessDecl) {
    if (!isStdlibDefaultImplDecl(legacyMoveOnlyEnqueueWitnessDecl)) {
      diags.diagnose(legacyMoveOnlyEnqueueWitnessDecl->getLoc(),
                     diag::executor_enqueue_deprecated_owned_job_implementation,
                     nominalTy);
    }
  }

  bool unownedEnqueueWitnessIsDefaultImpl = isStdlibDefaultImplDecl(unownedEnqueueWitnessDecl);
  bool moveOnlyEnqueueWitnessIsDefaultImpl = isStdlibDefaultImplDecl(moveOnlyEnqueueWitnessDecl);
  bool legacyMoveOnlyEnqueueWitnessDeclIsDefaultImpl = isStdlibDefaultImplDecl(legacyMoveOnlyEnqueueWitnessDecl);

  auto missingWitness = !unownedEnqueueWitnessDecl &&
                        !moveOnlyEnqueueWitnessDecl &&
                        !legacyMoveOnlyEnqueueWitnessDecl;
  auto allWitnessesAreDefaultImpls = unownedEnqueueWitnessIsDefaultImpl &&
                                     moveOnlyEnqueueWitnessIsDefaultImpl &&
                                     legacyMoveOnlyEnqueueWitnessDeclIsDefaultImpl;
  if ((missingWitness) ||
      (!missingWitness && allWitnessesAreDefaultImpls)) {
    // Neither old nor new implementation have been found, but we provide default impls for them
    // that are mutually recursive, so we must error and suggest implementing the right requirement.
    //
    // If we're running against an SDK that does not have the ExecutorJob enqueue function,
    // try to diagnose using the next-best one available.
    auto missingRequirement = C.getExecutorDecl()->getExecutorOwnedEnqueueFunction();
    if (!missingRequirement)
      missingRequirement = C.getExecutorDecl()->getExecutorLegacyOwnedEnqueueFunction();
    if (!missingRequirement)
      missingRequirement = C.getExecutorDecl()->getExecutorLegacyUnownedEnqueueFunction();

    if (missingRequirement) {
      nominal->diagnose(diag::type_does_not_conform, nominalTy, proto->getDeclaredInterfaceType());
      missingRequirement->diagnose(
          diag::no_witnesses, getProtocolRequirementKind(missingRequirement),
          missingRequirement,
          missingRequirement->getParameters()->get(0)->getInterfaceType());
      return;
    }
  }
}

bool swift::shouldIgnoreDeprecationOfConcurrencyDecl(const Decl *decl,
                                                     DeclContext *declContext) {
  auto &ctx = decl->getASTContext();
  auto concurrencyModule = ctx.getLoadedModule(ctx.Id_Concurrency);

  // Only suppress these diagnostics in the implementation of _Concurrency.
  if (declContext->getParentModule() != concurrencyModule)
    return false;

  // Only suppress deprecation diagnostics for decls defined in _Concurrency.
  if (decl->getDeclContext()->getParentModule() != concurrencyModule)
    return false;

  auto *legacyJobDecl = ctx.getJobDecl();
  auto *unownedJobDecl = ctx.getUnownedJobDecl();

  if (decl == legacyJobDecl)
    return true;

  if (auto *funcDecl = dyn_cast<FuncDecl>(decl)) {
    auto enqueueDeclName =
        DeclName(ctx, DeclBaseName(ctx.Id_enqueue), {Identifier()});

    if (funcDecl->getName() == enqueueDeclName &&
        funcDecl->getParameters()->size() == 1) {
      auto paramTy = funcDecl->getParameters()->front()->getInterfaceType();
      if (paramTy->isEqual(legacyJobDecl->getDeclaredInterfaceType()) ||
          paramTy->isEqual(unownedJobDecl->getDeclaredInterfaceType()))
        return true;
    }
  }

  return false;
}

/// Determine whether this is the main actor type.
static bool isMainActor(Type type) {
  if (auto nominal = type->getAnyNominal())
    return nominal->isMainActor();

  return false;
}

/// If this DeclContext is an actor, or an extension on an actor, return the
/// NominalTypeDecl, otherwise return null.
static NominalTypeDecl *getSelfActorDecl(const DeclContext *dc) {
  auto nominal = dc->getSelfNominalTypeDecl();
  return nominal && nominal->isActor() ? nominal : nullptr;
}

ReferencedActor ReferencedActor::forGlobalActor(VarDecl *actor,
                                                bool isPotentiallyIsolated,
                                                Type globalActor) {
  Kind kind = isMainActor(globalActor) ? MainActor : GlobalActor;
  return ReferencedActor(actor, isPotentiallyIsolated, kind, globalActor);
}

static ActorIsolation getActorIsolationForReference(
    ValueDecl *decl, const DeclContext *fromDC);

bool ReferencedActor::isKnownToBeLocal() const {
  switch (kind) {
  case GlobalActor:
  case AsyncLet:
  case MainActor:
  case NonIsolatedAutoclosure:
  case NonIsolatedContext:
  case NonIsolatedParameter:
  case SendableFunction:
  case SendableClosure:
    if (isPotentiallyIsolated)
      return true;

    return actor && actor->isKnownToBeLocal();

  case Isolated:
    return true;
  }
}

const AbstractFunctionDecl *
swift::isActorInitOrDeInitContext(const DeclContext *dc) {
  while (true) {
    // Stop looking if we hit an isolation inference boundary.
    if (auto *closure = dyn_cast<AbstractClosureExpr>(dc)) {
      if (isIsolationInferenceBoundaryClosure(closure,
                                              false /*is for actor isolation*/))
        return nullptr;

      // Otherwise, look through our closure at the closure's parent decl
      // context.
      dc = dc->getParent();
      continue;
    }

    if (auto func = dyn_cast<AbstractFunctionDecl>(dc)) {
      // If this is an initializer or deinitializer of an actor, we're done.
      if ((isa<ConstructorDecl>(func) || isa<DestructorDecl>(func)) &&
          getSelfActorDecl(dc->getParent()))
        return func;

      // Non-Sendable local functions are considered part of the enclosing
      // context.
      if (func->getDeclContext()->isLocalContext()) {
        if (func->isSendable())
          return nullptr;

        dc = dc->getParent();
        continue;
      }
    }

    return nullptr;
  }
}

static bool isStoredProperty(ValueDecl const *member) {
  if (auto *var = dyn_cast<VarDecl>(member))
    if (var->hasStorage() && var->isInstanceMember())
      return true;
  return false;
}

static bool isNonInheritedStorage(ValueDecl const *member,
                                  DeclContext const *useDC) {
  auto *nominal = useDC->getParent()->getSelfNominalTypeDecl();
  if (!nominal)
    return false;

  return isStoredProperty(member) && member->getDeclContext() == nominal;
}

/// Based on the former escaping-use restriction, which was replaced by
/// flow-isolation. We need this to support backwards compatability in the
/// type-checker for programs prior to Swift 6.
/// \param fn either a constructor or destructor of an actor.
static bool wasLegacyEscapingUseRestriction(AbstractFunctionDecl *fn) {
  assert(fn->getDeclContext()->getSelfClassDecl()->isAnyActor());
  assert(isa<ConstructorDecl>(fn) || isa<DestructorDecl>(fn));

  auto isolationKind = getActorIsolation(fn).getKind();
  if (isa<DestructorDecl>(fn)) {
    switch (isolationKind) {
    case ActorIsolation::GlobalActor:
    case ActorIsolation::ActorInstance:
      // Isolated deinits did not exist before
      return false;
    case ActorIsolation::Nonisolated:
    case ActorIsolation::NonisolatedUnsafe:
    case ActorIsolation::Unspecified:
      assert(!fn->hasAsync());
      return true;
    case ActorIsolation::Erased:
      llvm_unreachable("destructor decl cannot have erased isolation");
    }
  } else if (auto *ctor = dyn_cast<ConstructorDecl>(fn)) {
    switch (isolationKind) {
    case ActorIsolation::Nonisolated:
    case ActorIsolation::NonisolatedUnsafe:
    case ActorIsolation::GlobalActor:
      // convenience inits did not have the restriction.
      if (ctor->isConvenienceInit())
        return false;
      break;
    case ActorIsolation::ActorInstance:
      // none of these had the restriction affect them.
      assert(fn->hasAsync());
      return false;
    case ActorIsolation::Erased:
      llvm_unreachable("function decl cannot have erased isolation");

    case ActorIsolation::Unspecified:
      // this is basically just objc-marked inits.
      break;
    }
  }
  return !(fn->hasAsync()); // basic case: not async = had restriction.
}

/// Note that the given actor member is isolated.
static void noteIsolatedActorMember(ValueDecl const *decl,
                                    std::optional<VarRefUseEnv> useKind) {
  // detect if it is a distributed actor, to provide better isolation notes

  auto nominal = decl->getDeclContext()->getSelfNominalTypeDecl();
  bool isDistributedActor = false;
  if (nominal) isDistributedActor = nominal->isDistributedActor();

  // FIXME: Make this diagnostic more sensitive to the isolation context of
  // the declaration.
  if (isDistributedActor) {
    if (auto varDecl = dyn_cast<VarDecl>(decl)) {
      if (varDecl->isDistributed()) {
        // This is an attempt to access a `distributed var` synchronously, so offer a more detailed error
        decl->diagnose(diag::distributed_actor_synchronous_access_distributed_computed_property,
                       decl,
                       nominal->getName());
      } else {
        // Distributed actor properties are never accessible externally.
        decl->diagnose(diag::distributed_actor_isolated_property,
                       decl,
                       nominal->getName());
      }

    } else {
      // it's a function or subscript
      decl->diagnose(diag::note_distributed_actor_isolated_method, decl);
    }
  } else if (auto func = dyn_cast<AbstractFunctionDecl>(decl)) {
    func->diagnose(diag::actor_isolated_sync_func, decl);

    // was it an attempt to mutate an actor instance's isolated state?
  } else if (useKind) {
    if (*useKind == VarRefUseEnv::Read)
      decl->diagnose(diag::kind_declared_here, decl->getDescriptiveKind());
    else
      decl->diagnose(diag::actor_mutable_state, decl->getDescriptiveKind());

  } else {
    decl->diagnose(diag::kind_declared_here, decl->getDescriptiveKind());
  }
}

/// An ad-hoc check specific to member isolation checking. assumed to be
/// queried when a self-member is being accessed in a context which is not
/// isolated to self. The "special permission" is part of a backwards
/// compatability with actor inits and deinits that maintains the
/// permissive nature of the escaping-use restriction, which was only
/// staged in as a warning. See implementation for more details.
///
/// \returns true if this access in the given context should be allowed
/// in Sema, with the side-effect of emitting a warning as needed.
/// If false is returned, then the "special permission" was not granted.
static bool memberAccessHasSpecialPermissionInSwift5(
    DeclContext const *refCxt, ReferencedActor &baseActor,
    ValueDecl const *member, SourceLoc memberLoc,
    std::optional<VarRefUseEnv> useKind) {
  // no need for this in Swift 6+
  if (refCxt->getASTContext().isSwiftVersionAtLeast(6))
    return false;

  // must be an access to an instance member.
  if (!member->isInstanceMember())
    return false;

  // In the history of actor initializers prior to Swift 6, self-isolated
  // members could be referenced from any init or deinit, even a synchronous
  // one, with no diagnostics at all.
  //
  // When the escaping-use restriction came into place for the release of
  // 5.5, it was implemented as a warning and only applied to initializers,
  // which stated that it would become an error in Swift 6.
  //
  // Once 5.6 was released, we also added restrictions in the deinits of
  // actors, at least for accessing members other than stored properties.
  //
  // Later on, for 5.7 we introduced flow-isolation as part of SE-327 for
  // both inits and deinits. This meant that stored property accesses now
  // are only sometimes going to be problematic. This change also brought
  // official changes in isolation for the inits and deinits to handle the
  // the non-stored-property members. Since those isolation changes are
  // currently in place, the purpose of the code below is to override the
  // isolation checking, so that the now-mismatched isolation on member
  // access is still permitted, but with a warning stating that it will
  // be rejected in Swift 6.
  //
  // In the checking below, we let stored-property accesses go ignored,
  // so that flow-isolation can warn about them only if needed. This helps
  // prevent needless warnings on property accesses that will actually be OK
  // with flow-isolation in the future.
  if (auto oldFn = isActorInitOrDeInitContext(refCxt)) {
    auto oldFnMut = const_cast<AbstractFunctionDecl*>(oldFn);

    // If function did not have the escaping-use restriction, then it gets
    // no special permissions here.
    if (!wasLegacyEscapingUseRestriction(oldFnMut))
      return false;

    // At this point, the special permission will be granted. But, we
    // need to warn now about this permission being taken away in Swift 6
    // for specific kinds of non-stored-property member accesses:

    // If the context in which we consider the access matches between the
    // old (escaping-use restriction) and new (flow-isolation) contexts,
    // and it is a stored or init accessor property, then permit it here
    // without any warning.
    // Later, flow-isolation pass will check and emit a warning if needed.
    if (refCxt == oldFn) {
      if (isStoredProperty(member))
        return true;

      if (auto *var = dyn_cast<VarDecl>(member)) {
        // Init accessor properties are permitted to access only stored
        // properties.
        if (var->hasInitAccessor())
          return true;
      }
    }

    // Otherwise, it's definitely going to be illegal, so warn and permit.
    auto &diags = refCxt->getASTContext().Diags;
    auto useKindInt = static_cast<unsigned>(
        useKind.value_or(VarRefUseEnv::Read));

    diags.diagnose(
        memberLoc, diag::actor_isolated_non_self_reference,
        member,
        useKindInt,
        baseActor.kind + 1,
        baseActor.globalActor,
        getActorIsolation(const_cast<ValueDecl *>(member)))
    .warnUntilSwiftVersion(6);

    noteIsolatedActorMember(member, useKind);
    return true;
  }

  return false;
}

/// To support flow-isolation, some member accesses in inits / deinits
/// must be permitted, despite the isolation of 'self' not being
/// correct in Sema.
///
/// \param refCxt the context in which the member reference happens.
/// \param baseActor the actor referenced in the base of the member access.
/// \param member the declaration corresponding to the accessed member.
/// \param memberLoc the source location of the reference to the member.
///
/// \returns true iff the member access is permitted in Sema because it will
/// be verified later by flow-isolation.
static bool checkedByFlowIsolation(DeclContext const *refCxt,
                                   ReferencedActor &baseActor,
                                   ValueDecl const *member, SourceLoc memberLoc,
                                   std::optional<VarRefUseEnv> useKind) {

  // base of member reference must be `self`
  if (!baseActor.isSelf())
    return false;

  // Must be directly in an init/deinit that uses flow-isolation,
  // or a defer within such a functions.
  //
  // NOTE: once flow-isolation can analyze calls to arbitrary local
  // functions, we should be using isActorInitOrDeInitContext instead
  // of this ugly loop.
  AbstractFunctionDecl const* fnDecl = nullptr;
  while (true) {
    fnDecl = dyn_cast_or_null<AbstractFunctionDecl>(refCxt->getAsDecl());
    if (!fnDecl)
      break;

    // go up one level if this context is a defer.
    if (auto *d = dyn_cast<FuncDecl>(fnDecl)) {
      if (d->isDeferBody()) {
        refCxt = refCxt->getParent();
        continue;
      }
    }
    break;
  }

  if (memberAccessHasSpecialPermissionInSwift5(refCxt, baseActor, member,
                                               memberLoc, useKind))
    return true; // then permit it now.

  if (!usesFlowSensitiveIsolation(fnDecl))
    return false;

  // Stored properties are definitely OK.
  if (isNonInheritedStorage(member, fnDecl))
    return true;

  return false;
}

/// Get the actor isolation of the innermost relevant context.
static ActorIsolation getInnermostIsolatedContext(
    const DeclContext *dc,
    llvm::function_ref<ActorIsolation(AbstractClosureExpr *)>
        getClosureActorIsolation) {
  // Retrieve the actor isolation of the context.
  auto mutableDC = const_cast<DeclContext *>(dc);
  switch (auto isolation =
              getActorIsolationOfContext(mutableDC, getClosureActorIsolation)) {
  case ActorIsolation::ActorInstance:
  case ActorIsolation::Nonisolated:
  case ActorIsolation::NonisolatedUnsafe:
  case ActorIsolation::Unspecified:
    return isolation;

  case ActorIsolation::Erased:
    llvm_unreachable("closure cannot originally have dynamic isolation");

  case ActorIsolation::GlobalActor:
    return ActorIsolation::forGlobalActor(
        dc->mapTypeIntoContext(isolation.getGlobalActor()))
          .withPreconcurrency(isolation.preconcurrency());
  }
}

/// Determine whether this declaration is always accessed asynchronously.
bool swift::isAsyncDecl(ConcreteDeclRef declRef) {
  auto decl = declRef.getDecl();

  // An async function is asynchronously accessed.
  if (auto func = dyn_cast<AbstractFunctionDecl>(decl))
    return func->hasAsync();

  // A computed property or subscript that has an 'async' getter
  // is asynchronously accessed.
  if (auto storageDecl = dyn_cast<AbstractStorageDecl>(decl)) {
    if (auto effectfulGetter = storageDecl->getEffectfulGetAccessor())
      return effectfulGetter->hasAsync();
  }

  return false;
}

AbstractFunctionDecl *swift::enclosingUnsafeInheritsExecutor(
    const DeclContext *dc) {
  for (; dc; dc = dc->getParent()) {
    if (auto func = dyn_cast<AbstractFunctionDecl>(dc)) {
      if (func->getAttrs().hasAttribute<UnsafeInheritExecutorAttr>()) {
        return const_cast<AbstractFunctionDecl *>(func);
      }

      return nullptr;
    }

    if (isa<AbstractClosureExpr>(dc))
      return nullptr;

    if (dc->isTypeContext())
      return nullptr;
  }

  return nullptr;
}

/// Adjust the location used for diagnostics about #isolation to account for
/// the fact that they show up in macro expansions.
///
/// Returns a pair containing the updated location and whether it's part of
/// a default argument.
static std::pair<SourceLoc, bool> adjustPoundIsolationDiagLoc(
    CurrentContextIsolationExpr *isolationExpr,
    ModuleDecl *module
) {
  // Not part of a macro expansion.
  SourceLoc diagLoc = isolationExpr->getLoc();
  auto sourceFile = module->getSourceFileContainingLocation(diagLoc);
  if (!sourceFile)
    return { diagLoc, false };
  auto macroExpansionRange = sourceFile->getMacroInsertionRange();
  if (macroExpansionRange.Start.isInvalid())
    return { diagLoc, false };

  diagLoc = macroExpansionRange.Start;

  // If this is from a default argument, note that and go one more
  // level "out" to the place where the default argument was
  // introduced.
  auto expansionSourceFile = module->getSourceFileContainingLocation(diagLoc);
  if (!expansionSourceFile ||
      expansionSourceFile->Kind != SourceFileKind::DefaultArgument)
    return { diagLoc, false };

  return {
    expansionSourceFile->getNodeInEnclosingSourceFile().getStartLoc(),
    true
  };
}

void swift::replaceUnsafeInheritExecutorWithDefaultedIsolationParam(
    AbstractFunctionDecl *func, InFlightDiagnostic &diag) {
  auto attr = func->getAttrs().getAttribute<UnsafeInheritExecutorAttr>();
  assert(attr && "Caller didn't validate the presence of the attribute");

  // Look for the place where we should insert the new 'isolation' parameter.
  // We insert toward the back, but skip over any parameters that have function
  // type.
  unsigned insertionPos = func->getParameters()->size();
  while (insertionPos > 0) {
    Type paramType = func->getParameters()->get(insertionPos - 1)->getInterfaceType();
    if (paramType->lookThroughSingleOptionalType()->is<AnyFunctionType>()) {
      --insertionPos;
      continue;
    }

    break;
  }

  // Determine the text to insert. We put the commas before and after, then
  // slice them away depending on whether we have parameters before or after.
  StringRef newParameterText = ", isolation: isolated (any Actor)? = #isolation, ";
  if (insertionPos == 0)
    newParameterText = newParameterText.drop_front(2);
  if (insertionPos == func->getParameters()->size())
    newParameterText = newParameterText.drop_back(2);

  // Determine where to insert the new parameter.
  SourceLoc insertionLoc;
  if (insertionPos < func->getParameters()->size()) {
    insertionLoc = func->getParameters()->get(insertionPos)->getStartLoc();
  } else {
    insertionLoc = func->getParameters()->getRParenLoc();
  }

  diag.fixItRemove(attr->getRangeWithAt());
  diag.fixItInsert(insertionLoc, newParameterText);
}

/// Whether this declaration context is in the _Concurrency module.
static bool inConcurrencyModule(const DeclContext *dc) {
  return dc->getParentModule()->getName().str() == "_Concurrency";
}

void swift::introduceUnsafeInheritExecutorReplacements(
    const DeclContext *dc, SourceLoc loc, SmallVectorImpl<ValueDecl *> &decls) {
  if (decls.empty())
    return;

  auto isReplaceable = [&](ValueDecl *decl) {
    return isa<FuncDecl>(decl) && inConcurrencyModule(decl->getDeclContext()) &&
        decl->getDeclContext()->isModuleScopeContext() &&
        cast<FuncDecl>(decl)->hasAsync();
  };

  // Make sure at least some of the entries are functions in the _Concurrency
  // module.
  ModuleDecl *concurrencyModule = nullptr;
  DeclBaseName baseName;
  for (auto decl: decls) {
    if (isReplaceable(decl)) {
      concurrencyModule = decl->getDeclContext()->getParentModule();
      baseName = decl->getName().getBaseName();
      break;
    }
  }
  if (!concurrencyModule)
    return;

  // Ignore anything with a special name.
  if (baseName.isSpecial())
    return;

  // Look for entities with the _unsafeInheritExecutor_ prefix on the name.
  ASTContext &ctx = decls.front()->getASTContext();
  Identifier newIdentifier = ctx.getIdentifier(
      ("_unsafeInheritExecutor_" + baseName.getIdentifier().str()).str());

  NameLookupOptions lookupOptions = defaultUnqualifiedLookupOptions;
  LookupResult lookup = TypeChecker::lookupUnqualified(
      const_cast<DeclContext *>(dc), DeclNameRef(newIdentifier), loc,
      lookupOptions);
  if (!lookup)
    return;

  // Drop all of the _Concurrency entries in favor of the ones found by this
  // lookup.
  decls.erase(std::remove_if(decls.begin(), decls.end(), [&](ValueDecl *decl) {
                return isReplaceable(decl);
              }),
              decls.end());
  for (const auto &lookupResult: lookup) {
    if (auto decl = lookupResult.getValueDecl())
      decls.push_back(decl);
  }
}

void swift::introduceUnsafeInheritExecutorReplacements(
    const DeclContext *dc, Type base, SourceLoc loc, LookupResult &lookup) {
  if (lookup.empty())
    return;

  auto baseNominal = base->getAnyNominal();
  if (!baseNominal || !inConcurrencyModule(baseNominal))
    return;

  auto isReplaceable = [&](ValueDecl *decl) {
    return isa<FuncDecl>(decl) && inConcurrencyModule(decl->getDeclContext()) &&
      cast<FuncDecl>(decl)->hasAsync();
  };

  // Make sure at least some of the entries are functions in the _Concurrency
  // module.
  ModuleDecl *concurrencyModule = nullptr;
  DeclBaseName baseName;
  for (auto &result: lookup) {
    auto decl = result.getValueDecl();
    if (isReplaceable(decl)) {
      concurrencyModule = decl->getDeclContext()->getParentModule();
      baseName = decl->getBaseName();
      break;
    }
  }
  if (!concurrencyModule)
    return;

  // Ignore anything with a special name.
  if (baseName.isSpecial())
    return;

  // Look for entities with the _unsafeInheritExecutor_ prefix on the name.
  ASTContext &ctx = base->getASTContext();
  Identifier newIdentifier = ctx.getIdentifier(
      ("_unsafeInheritExecutor_" + baseName.getIdentifier().str()).str());

  LookupResult replacementLookup = TypeChecker::lookupMember(
      const_cast<DeclContext *>(dc), base, DeclNameRef(newIdentifier), loc,
      defaultMemberLookupOptions);
  if (replacementLookup.innerResults().empty())
    return;

  // Drop all of the _Concurrency entries in favor of the ones found by this
  // lookup.
  lookup.filter([&](const LookupResultEntry &entry, bool) {
    return !isReplaceable(entry.getValueDecl());
  });

  for (const auto &entry: replacementLookup.innerResults()) {
    lookup.add(entry, /*isOuter=*/false);
  }
}

/// Check if it is safe for the \c globalActor qualifier to be removed from
/// \c ty, when the function value of that type is isolated to that actor.
///
/// In general this is safe in a narrow but common case: a global actor
/// qualifier can be dropped from a function type while in a DeclContext
/// isolated to that same actor, as long as the value is not Sendable.
///
/// \param dc the innermost context in which the cast to remove the global actor
///           is happening.
/// \param globalActor global actor that was dropped from \c ty.
/// \param ty a function type where \c globalActor was removed from it.
/// \return true if it is safe to drop the global-actor qualifier.
static bool safeToDropGlobalActor(
    DeclContext *dc, Type globalActor, Type ty, ApplyExpr *call) {
  auto funcTy = ty->getAs<AnyFunctionType>();
  if (!funcTy)
    return false;

  auto otherIsolation = funcTy->getIsolation();

  // can't add a different global actor
  if (otherIsolation.isGlobalActor()) {
    assert(otherIsolation.getGlobalActorType()->getCanonicalType()
             != globalActor->getCanonicalType()
           && "not even dropping the actor?");
    return false;
  }

  // Converting to an isolation-erased function type is fine.
  if (otherIsolation.isErased())
    return true;

  // We currently allow unconditional dropping of global actors from
  // async function types, despite this confusing Sendable checking
  // in light of SE-338.
  if (funcTy->isAsync())
    return true;

  // If the argument is passed over an isolation boundary, it's not
  // safe to erase actor isolation, because the callee can call the
  // function synchronously from outside the isolation domain.
  if (call && call->getIsolationCrossing())
    return false;

  // fundamentally cannot be sendable if we want to drop isolation info
  if (funcTy->isSendable())
    return false;

  // finally, must be in a context with matching isolation.
  auto dcIsolation = getActorIsolationOfContext(dc);
  if (dcIsolation.isGlobalActor())
    if (dcIsolation.getGlobalActor()->getCanonicalType()
        == globalActor->getCanonicalType())
      return true;

  return false;
}

static FuncDecl *findAnnotatableFunction(DeclContext *dc) {
  auto fn = dyn_cast<FuncDecl>(dc);
  if (!fn) return nullptr;
  if (fn->isDeferBody())
    return findAnnotatableFunction(fn->getDeclContext());
  return fn;
}

namespace {
  /// Check for adherence to the actor isolation rules, emitting errors
  /// when actor-isolated declarations are used in an unsafe manner.
  class ActorIsolationChecker : public ASTWalker {
    ASTContext &ctx;
    SmallVector<const DeclContext *, 4> contextStack;
    SmallVector<llvm::PointerUnion<ApplyExpr *, LookupExpr *>, 4> applyStack;
    SmallVector<std::pair<OpaqueValueExpr *, Expr *>, 4> opaqueValues;
    SmallVector<const PatternBindingDecl *, 2> patternBindingStack;
    llvm::function_ref<Type(Expr *)> getType;
    llvm::function_ref<ActorIsolation(AbstractClosureExpr *)>
        getClosureActorIsolation;
    /// Whether to check if the closure captures an `isolated` parameter.
    /// This is needed as a workaround during code completion, which doesn't
    /// have types applied to the AST and thus doesn't have captures computed.
    bool checkIsolatedCapture;

    SourceLoc requiredIsolationLoc;

    /// Used under the mode to compute required actor isolation for
    /// an expression or function.
    llvm::SmallDenseMap<const DeclContext *, ActorIsolation> requiredIsolation;

    using ActorRefKindPair = std::pair<ReferencedActor::Kind, ActorIsolation>;

    using IsolationPair = std::pair<ActorIsolation, ActorIsolation>;

    using DiagnosticList = std::vector<IsolationError>;

    llvm::DenseMap<ActorRefKindPair, DiagnosticList> refErrors;

    llvm::DenseMap<IsolationPair, DiagnosticList> applyErrors;

    /// Keeps track of the capture context of variables that have been
    /// explicitly captured in closures.
    llvm::SmallDenseMap<VarDecl *, TinyPtrVector<const DeclContext *>>
      captureContexts;

    using MutableVarSource
        = llvm::PointerUnion<DeclRefExpr *, InOutExpr *, LookupExpr *>;

    using MutableVarParent
        = llvm::PointerUnion<InOutExpr *, LoadExpr *, AssignExpr *>;

    ApplyExpr *getImmediateApply() const {
      if (applyStack.empty())
        return nullptr;

      return applyStack.back().dyn_cast<ApplyExpr *>();
    }

    /// Note when the enclosing context could be put on a global actor.
    // FIXME: This should handle closures too.
    static bool missingGlobalActorOnContext(DeclContext *dc, Type globalActor,
                                            DiagnosticBehavior behavior) {
      // If we are in a synchronous function on the global actor,
      // suggest annotating with the global actor itself.
      if (auto fn = findAnnotatableFunction(dc)) {
        // Suppress this for accessors because you can't change the
        // actor isolation of an individual accessor.  Arguably we could
        // add this to the entire storage declaration, though.
        // Suppress this for async functions out of caution; but don't
        // suppress it if we looked through a defer.
        if (!isa<AccessorDecl>(fn) &&
            (!fn->isAsyncContext() || fn != dc)) {
          switch (getActorIsolation(fn)) {
          case ActorIsolation::ActorInstance:
          case ActorIsolation::GlobalActor:
          case ActorIsolation::Nonisolated:
          case ActorIsolation::NonisolatedUnsafe:
              return false;

          case ActorIsolation::Erased:
            llvm_unreachable("function cannot have erased isolation");

          case ActorIsolation::Unspecified:
            if (behavior != DiagnosticBehavior::Note) {
              fn->diagnose(diag::invalid_isolated_calls_in_body,
                           globalActor->getWithoutParens().getString(), fn)
                  .limitBehaviorUntilSwiftVersion(behavior, 6);
            }

            // Overrides cannot be isolated to a global actor; the isolation
            // must match the overridden decl.
            if (fn->getOverriddenDecl())
              return false;

            fn->diagnose(diag::add_globalactor_to_decl,
                         globalActor->getWithoutParens().getString(),
                         fn, globalActor)
                .fixItInsert(fn->getAttributeInsertionLoc(false),
                             diag::insert_globalactor_attr, globalActor);
            return true;
          }
        }
      }
      return false;
    }

  public:
    bool diagnoseIsolationErrors() {
      bool diagnosedError = false;

      for (auto list : refErrors) {
        ActorRefKindPair key = list.getFirst();
        DiagnosticList errors = list.getSecond();
        ActorIsolation isolation = key.second;

        auto behavior = DiagnosticBehavior::Warning;
        // Upgrade behavior if @preconcurrency not detected
        if (llvm::any_of(errors, [&](IsolationError error) {
          return !error.preconcurrency;
        })) {
          behavior = DiagnosticBehavior::Error;
        }

        // Add Fix-it for missing @SomeActor annotation
        if (isolation.isGlobalActor()) {
          if (missingGlobalActorOnContext(
                  const_cast<DeclContext *>(getDeclContext()),
                  isolation.getGlobalActor(), behavior) &&
              errors.size() > 1) {
            behavior = DiagnosticBehavior::Note;
          }
        }

        for (IsolationError error : errors) {
          // Diagnose actor_isolated_non_self_reference as note
          // if there are multiple of these diagnostics
          ctx.Diags.diagnose(error.loc, error.diag)
            .limitBehaviorUntilSwiftVersion(behavior, 6);
        }
      }

      for (auto list : applyErrors) {
        IsolationPair key = list.getFirst();
        DiagnosticList errors = list.getSecond();
        ActorIsolation isolation = key.first;

        auto behavior = DiagnosticBehavior::Warning;
        // Upgrade behavior if @preconcurrency not detected
        if (llvm::any_of(errors, [&](IsolationError error) {
          return !error.preconcurrency;
        })) {
          behavior = DiagnosticBehavior::Error;
        }


        // Add Fix-it for missing @SomeActor annotation
        if (isolation.isGlobalActor()) {
          if (missingGlobalActorOnContext(
                  const_cast<DeclContext *>(getDeclContext()),
                  isolation.getGlobalActor(), behavior) &&
              errors.size() > 1) {
            behavior = DiagnosticBehavior::Note;
          }
        }

        for (IsolationError error : errors) {
          // Diagnose actor_isolated_call as note if
          // if there are multiple actor-isolated function calls
          // from outside the actor
          ctx.Diags.diagnose(error.loc, error.diag)
            .limitBehaviorUntilSwiftVersion(behavior, 6);
        }
      }

      return diagnosedError;
    }

  private:
    const PatternBindingDecl *getTopPatternBindingDecl() const {
      return patternBindingStack.empty() ? nullptr : patternBindingStack.back();
    }

    /// Mapping from mutable variable reference exprs, or inout expressions,
    /// to the parent expression, when that parent is either a load or
    /// an inout expr.
    llvm::SmallDenseMap<MutableVarSource, MutableVarParent, 4>
      mutableLocalVarParent;

    static bool isPropOrSubscript(ValueDecl const* decl) {
      return isa<VarDecl>(decl) || isa<SubscriptDecl>(decl);
    }

    /// In the given expression \c use that refers to the decl, this
    /// function finds the kind of environment tracked by
    /// \c mutableLocalVarParent that corresponds to that \c use.
    ///
    /// Note that an InoutExpr is not considered a use of the decl!
    ///
    /// @returns None if the context expression is either an InOutExpr,
    ///               not tracked, or if the decl is not a property or subscript
    std::optional<VarRefUseEnv> kindOfUsage(ValueDecl const *decl,
                                            Expr *use) const {
      // we need a use for lookup.
      if (!use)
        return std::nullopt;

      // must be a property or subscript
      if (!isPropOrSubscript(decl))
        return std::nullopt;

      if (auto lookup = dyn_cast<DeclRefExpr>(use))
        return usageEnv(lookup);
      else if (auto lookup = dyn_cast<LookupExpr>(use))
        return usageEnv(lookup);

      return std::nullopt;
    }

    /// @returns the kind of environment in which this expression appears, as
    ///          tracked by \c mutableLocalVarParent
    VarRefUseEnv usageEnv(MutableVarSource src) const {
      auto result = mutableLocalVarParent.find(src);
      if (result != mutableLocalVarParent.end()) {
        MutableVarParent parent = result->second;
        assert(!parent.isNull());
        if (parent.is<LoadExpr*>())
          return VarRefUseEnv::Read;
        else if (parent.is<AssignExpr*>())
          return VarRefUseEnv::Mutating;
        else if (auto inout = parent.dyn_cast<InOutExpr*>())
          return inout->isImplicit() ? VarRefUseEnv::Mutating
                                     : VarRefUseEnv::Inout;
        else
          llvm_unreachable("non-exhaustive case match");
      }
      return VarRefUseEnv::Read; // assume if it's not tracked, it's only read.
    }

    const DeclContext *getDeclContext() const {
      return contextStack.back();
    }

    ModuleDecl *getParentModule() const {
      return getDeclContext()->getParentModule();
    }

    /// Determine whether code in the given use context might execute
    /// concurrently with code in the definition context.
    bool mayExecuteConcurrentlyWith(
        const DeclContext *useContext, const DeclContext *defContext);

    /// If the subexpression is a reference to a mutable local variable from a
    /// different context, record its parent. We'll query this as part of
    /// capture semantics in concurrent functions.
    ///
    /// \returns true if we recorded anything, false otherwise.
    bool recordMutableVarParent(MutableVarParent parent, Expr *subExpr) {
      subExpr = subExpr->getValueProvidingExpr();

      if (auto declRef = dyn_cast<DeclRefExpr>(subExpr)) {
        auto var = dyn_cast_or_null<VarDecl>(declRef->getDecl());
        if (!var)
          return false;

        // Only mutable variables matter.
        if (!var->supportsMutation())
          return false;

        // Only mutable variables outside of the current context. This is an
        // optimization, because the parent map won't be queried in this case,
        // and it is the most common case for variables to be referenced in
        // their own context.
        if (var->getDeclContext() == getDeclContext())
          return false;

        assert(mutableLocalVarParent[declRef].isNull());
        mutableLocalVarParent[declRef] = parent;
        return true;
      }

      // For a member reference, try to record a parent for the base expression.
      if (auto memberRef = dyn_cast<MemberRefExpr>(subExpr)) {
        // Record the parent of this LookupExpr too.
        mutableLocalVarParent[memberRef] = parent;
        return recordMutableVarParent(parent, memberRef->getBase());
      }

      // For a subscript, try to record a parent for the base expression.
      if (auto subscript = dyn_cast<SubscriptExpr>(subExpr)) {
        // Record the parent of this LookupExpr too.
        mutableLocalVarParent[subscript] = parent;
        return recordMutableVarParent(parent, subscript->getBase());
      }

      // Look through postfix '!'.
      if (auto force = dyn_cast<ForceValueExpr>(subExpr)) {
        return recordMutableVarParent(parent, force->getSubExpr());
      }

      // Look through postfix '?'.
      if (auto bindOpt = dyn_cast<BindOptionalExpr>(subExpr)) {
        return recordMutableVarParent(parent, bindOpt->getSubExpr());
      }

      if (auto optEval = dyn_cast<OptionalEvaluationExpr>(subExpr)) {
        return recordMutableVarParent(parent, optEval->getSubExpr());
      }

      // & expressions can be embedded for references to mutable variables
      // or subscribes inside a struct/enum.
      if (auto inout = dyn_cast<InOutExpr>(subExpr)) {
        // Record the parent of the inout so we don't look at it again later.
        mutableLocalVarParent[inout] = parent;
        return recordMutableVarParent(parent, inout->getSubExpr());
      }

      // Look through an expression that opens an existential
      if (auto openExist = dyn_cast<OpenExistentialExpr>(subExpr)) {
        return recordMutableVarParent(parent, openExist->getSubExpr());
      }

      return false;
    }

    /// Some function conversions synthesized by the constraint solver may not
    /// be correct AND the solver doesn't know, so we must emit a diagnostic.
    void checkFunctionConversion(Expr *funcConv, Type fromType, Type toType) {
      if (auto fromFnType = fromType->getAs<FunctionType>()) {
        if (auto fromActor = fromFnType->getGlobalActor()) {
          if (auto toFnType = toType->getAs<FunctionType>()) {

            // ignore some kinds of casts, as they're diagnosed elsewhere.
            if (toFnType->hasGlobalActor() || toFnType->isAsync())
              return;

            auto dc = const_cast<DeclContext*>(getDeclContext());
            if (!safeToDropGlobalActor(dc, fromActor, toType,
                                       getImmediateApply())) {
              // otherwise, it's not a safe cast.
              dc->getASTContext()
                  .Diags
                  .diagnose(funcConv->getLoc(),
                            diag::converting_func_loses_global_actor, fromType,
                            toType, fromActor)
                  .warnUntilSwiftVersion(6);
            }
          }
        }
      }
    }

    bool refineRequiredIsolation(ActorIsolation refinedIsolation) {
      if (requiredIsolationLoc.isInvalid())
        return false;

      auto infersIsolationFromContext =
          [](const DeclContext *dc) -> bool {
            // Isolation for declarations is based solely on explicit 
            // annotations; only infer isolation for initializer expressions
            // and closures.
            if (dc->getAsDecl())
              return false;

            if (auto *closure = dyn_cast<AbstractClosureExpr>(dc)) {
              // We cannot infer a more specific actor isolation for a Sendable
              // closure. It is an error to cast away actor isolation from a
              // function type, but this is okay for non-Sendable closures
              // because they cannot leave the isolation domain they're created
              // in anyway.
              if (closure->isSendable())
                return false;

              if (closure->getActorIsolation().isActorIsolated())
                return false;
            }

            return true;
          };

      // For the call to require the given actor isolation, every DeclContext
      // in the current context stack must require the same isolation. If
      // along the way to the innermost context, we find a DeclContext that
      // has a different isolation (e.g. it's a local function that does not
      // receive isolation from its decl context), then the expression cannot
      // require a different isolation.
      for (auto *dc : contextStack) {
        if (!infersIsolationFromContext(dc)) {
          requiredIsolation.clear();
          return false;
        }

        // To refine the required isolation, the existing requirement
        // must either be 'nonisolated' or exactly the same as the
        // new refinement.
        auto isolation = requiredIsolation.find(dc);
        if (isolation == requiredIsolation.end() ||
            isolation->second == ActorIsolation::Nonisolated) {
          requiredIsolation[dc] = refinedIsolation;
        } else if (isolation->second != refinedIsolation) {
          dc->getASTContext().Diags.diagnose(
              requiredIsolationLoc,
              diag::conflicting_default_argument_isolation,
              isolation->second, refinedIsolation);
          requiredIsolation.clear();
          return true;
        }
      }

      return true;
    }

    void checkDefaultArgument(DefaultArgumentExpr *expr) {
      getCurrentContextIsolation(expr);

      // Check the context isolation against the required isolation for
      // evaluating the default argument synchronously. If the default
      // argument must be evaluated asynchronously, record that in the
      // expression node.
      auto requiredIsolation = expr->getRequiredIsolation();
      auto contextIsolation = getInnermostIsolatedContext(
          getDeclContext(), getClosureActorIsolation);

      if (requiredIsolation == contextIsolation)
        return;

      switch (requiredIsolation) {
      // Nonisolated is okay from any caller isolation because
      // default arguments cannot have any async calls.
      case ActorIsolation::Unspecified:
      case ActorIsolation::Nonisolated:
      case ActorIsolation::NonisolatedUnsafe:
        return;

      case ActorIsolation::Erased:
      case ActorIsolation::GlobalActor:
      case ActorIsolation::ActorInstance:
        break;
      }

      expr->setImplicitlyAsync();
    }

    /// Check closure captures for Sendable violations.
    void checkLocalCaptures(AnyFunctionRef localFunc) {
      for (const auto &capture : localFunc.getCaptureInfo().getCaptures()) {
        if (!capture.isLocalCapture())
          continue;
        if (capture.isDynamicSelfMetadata())
          continue;
        if (capture.isOpaqueValue())
          continue;

        auto *closure = localFunc.getAbstractClosureExpr();

        // Diagnose a `self` capture inside an escaping `sending`
        // `@Sendable` closure in a deinit, which almost certainly
        // means `self` would escape deinit at runtime.
        auto *explicitClosure = dyn_cast_or_null<ClosureExpr>(closure);
        auto *dc = getDeclContext();
        if (explicitClosure && isa<DestructorDecl>(dc) &&
            !explicitClosure->getType()->isNoEscape() &&
            (explicitClosure->isPassedToSendingParameter() ||
             explicitClosure->isSendable())) {
          auto var = dyn_cast_or_null<VarDecl>(capture.getDecl());
          if (var && var->isSelfParameter()) {
            ctx.Diags.diagnose(explicitClosure->getLoc(),
                               diag::self_capture_deinit_task)
                .warnUntilSwiftVersion(6);
          }
        }

        // If the closure won't execute concurrently with the context in
        // which the declaration occurred, it's okay.
        auto decl = capture.getDecl();
        auto isolation = getActorIsolation(decl);

        // 'nonisolated' local variables are always okay to capture in
        // 'Sendable' closures because they can be accessed from anywhere.
        // Note that only 'nonisolated(unsafe)' can be applied to local
        // variables.
        if (isolation.isNonisolated())
          continue;

        auto *context = localFunc.getAsDeclContext();
        auto fnType = localFunc.getType()->getAs<AnyFunctionType>();
        if (!mayExecuteConcurrentlyWith(context, decl->getDeclContext()))
          continue;

        Type type = getDeclContext()
            ->mapTypeIntoContext(decl->getInterfaceType())
            ->getReferenceStorageReferent();

        if (type->hasError())
          continue;

        if (closure && closure->isImplicit()) {
          auto *patternBindingDecl = getTopPatternBindingDecl();
          if (patternBindingDecl && patternBindingDecl->isAsyncLet()) {
            // Defer diagnosing checking of non-Sendable types that are passed
            // into async let to SIL level region based isolation.
            return;
          }

          // Fallback to a generic implicit capture missing sendable
          // conformance diagnostic.
          diagnoseNonSendableTypes(type, getDeclContext(),
                                   /*inDerivedConformance*/Type(),
                                   capture.getLoc(),
                                   diag::implicit_non_sendable_capture,
                                   decl->getName());
        } else if (fnType->isSendable()) {
          diagnoseNonSendableTypes(type, getDeclContext(),
                                   /*inDerivedConformance*/Type(),
                                   capture.getLoc(),
                                   diag::non_sendable_capture,
                                   decl->getName(),
                                   /*closure=*/closure != nullptr);
        } else {
          diagnoseNonSendableTypes(type, getDeclContext(),
                                   /*inDerivedConformance*/Type(),
                                   capture.getLoc(),
                                   diag::non_sendable_isolated_capture,
                                   decl->getName(),
                                   /*closure=*/closure != nullptr);
        }
      }
    }

  public:
    ActorIsolationChecker(
        const DeclContext *dc,
        llvm::function_ref<Type(Expr *)> getType = __Expr_getType,
        llvm::function_ref<ActorIsolation(AbstractClosureExpr *)>
            getClosureActorIsolation = __AbstractClosureExpr_getActorIsolation,
        bool checkIsolatedCapture = true)
        : ctx(dc->getASTContext()), getType(getType),
          getClosureActorIsolation(getClosureActorIsolation),
          checkIsolatedCapture(checkIsolatedCapture) {
      contextStack.push_back(dc);
    }

    ActorIsolation computeRequiredIsolation(Expr *expr) {
      auto &ctx = getDeclContext()->getASTContext();

      if (ctx.LangOpts.hasFeature(Feature::IsolatedDefaultValues))
        requiredIsolationLoc = expr->getLoc();

      expr->walk(*this);
      requiredIsolationLoc = SourceLoc();
      return requiredIsolation[getDeclContext()];
    }

    /// Searches the applyStack from back to front for the inner-most CallExpr
    /// and marks that CallExpr as implicitly async.
    ///
    /// NOTE: Crashes if no CallExpr was found.
    ///
    /// For example, for global actor function `curryAdd`, if we have:
    ///     ((curryAdd 1) 2)
    /// then we want to mark the inner-most CallExpr, `(curryAdd 1)`.
    ///
    /// The same goes for calls to member functions, such as calc.add(1, 2),
    /// aka ((add calc) 1 2), looks like this:
    ///
    ///  (call_expr
    ///    (dot_syntax_call_expr
    ///      (declref_expr add)
    ///      (declref_expr calc))
    ///    (tuple_expr
    ///      ...))
    ///
    /// and we reach up to mark the CallExpr.
    void markNearestCallAsImplicitly(std::optional<ActorIsolation> setAsync,
                                     bool setThrows = false,
                                     bool setDistributedThunk = false) {
      assert(applyStack.size() > 0 && "not contained within an Apply?");

      const auto End = applyStack.rend();
      for (auto I = applyStack.rbegin(); I != End; ++I)
        if (auto call = dyn_cast<CallExpr>(I->dyn_cast<ApplyExpr *>())) {
          if (setAsync) {
            call->setImplicitlyAsync(*setAsync);
          }
          if (setThrows) {
            call->setImplicitlyThrows(true);
          }else {
            call->setImplicitlyThrows(false);
          }
          if (setDistributedThunk) {
            call->setShouldApplyDistributedThunk(true);
          }
          return;
        }
      llvm_unreachable("expected a CallExpr in applyStack!");
    }

    bool shouldWalkCaptureInitializerExpressions() override { return true; }

    MacroWalking getMacroWalkingBehavior() const override {
      return MacroWalking::Expansion;
    }

    PreWalkResult<Pattern *> walkToPatternPre(Pattern *pattern) override {
      // Walking into patterns leads to nothing good because then we
      // end up visiting the AccessorDecls of a top-level
      // PatternBindingDecl twice.
      return Action::SkipNode(pattern);
    }

    PreWalkAction walkToDeclPre(Decl *decl) override {
      // Don't walk into local types because nothing in them can
      // change the outcome of our analysis, and we don't want to
      // assume things there have been type checked yet.
      if (isa<TypeDecl>(decl)) {
        return Action::SkipChildren();
      }

      if (auto func = dyn_cast<AbstractFunctionDecl>(decl)) {
        if (func->getDeclContext()->isLocalContext()) {
          checkLocalCaptures(func);
        }

        contextStack.push_back(func);
      }

      if (auto *PBD = dyn_cast<PatternBindingDecl>(decl)) {
        patternBindingStack.push_back(PBD);
      }

      return Action::Continue();
    }

    PostWalkAction walkToDeclPost(Decl *decl) override {
      if (auto func = dyn_cast<AbstractFunctionDecl>(decl)) {
        assert(contextStack.back() == func);
        contextStack.pop_back();
      }

      if (auto *PBD = dyn_cast<PatternBindingDecl>(decl)) {
        assert(patternBindingStack.back() == PBD);
        patternBindingStack.pop_back();
      }

      return Action::Continue();
    }

    PreWalkResult<Expr *> walkToExprPre(Expr *expr) override {
      // Skip expressions that didn't make it to solution application
      // because the constraint system diagnosed an error.
      if (!expr->getType() || expr->getType()->hasError())
        return Action::SkipNode(expr);

      if (auto *openExistential = dyn_cast<OpenExistentialExpr>(expr)) {
        opaqueValues.push_back({
            openExistential->getOpaqueValue(),
            openExistential->getExistentialValue()});
        return Action::Continue(expr);
      }

      if (auto *closure = dyn_cast<AbstractClosureExpr>(expr)) {
        closure->setActorIsolation(determineClosureIsolation(closure));
        checkLocalCaptures(closure);
        contextStack.push_back(closure);
        return Action::Continue(expr);
      }

      if (auto inout = dyn_cast<InOutExpr>(expr)) {
        if (!applyStack.empty())
          diagnoseInOutArg(applyStack.back(), inout, false);

        if (mutableLocalVarParent.count(inout) == 0)
          recordMutableVarParent(inout, inout->getSubExpr());
      }

      if (auto assign = dyn_cast<AssignExpr>(expr)) {
        // mark vars in the destination expr as being part of the Assign.
        if (auto destExpr = assign->getDest())
          recordMutableVarParent(assign, destExpr);

        return Action::Continue(expr);
      }

      if (auto load = dyn_cast<LoadExpr>(expr))
        recordMutableVarParent(load, load->getSubExpr());

      if (auto lookup = dyn_cast<LookupExpr>(expr)) {
        applyStack.push_back(lookup);
        checkReference(lookup->getBase(), lookup->getMember(), lookup->getLoc(),
                       /*partialApply*/ std::nullopt, lookup);
        return Action::Continue(expr);
      }

      if (auto declRef = dyn_cast<DeclRefExpr>(expr)) {
        auto valueRef = declRef->getDeclRef();
        auto value = valueRef.getDecl();
        auto loc = declRef->getLoc();

        // FIXME: Should this be subsumed in reference checking?
        if (value->isLocalCapture())
          checkLocalCapture(valueRef, loc, declRef);
        else
          checkReference(nullptr, valueRef, loc, std::nullopt, declRef);
        return Action::Continue(expr);
      }

      if (auto apply = dyn_cast<ApplyExpr>(expr)) {
        // If this is a call to a partial apply thunk, decompose it to check it
        // like based on the original written syntax, e.g., "self.method".
        if (auto partialApply = decomposePartialApplyThunk(
                apply, Parent.getAsExpr())) {
          if (auto memberRef = findReference(partialApply->fn)) {
            // NOTE: partially-applied thunks are never annotated as
            // implicitly async, regardless of whether they are escaping.
            checkReference(
                partialApply->base, memberRef->first, memberRef->second,
                partialApply);

            partialApply->base->walk(*this);

            return Action::SkipNode(expr);
          }
        }

        applyStack.push_back(apply);  // record this encounter

        if (isa<SelfApplyExpr>(apply)) {
          // Self applications are checked as part of the outer call.
          // However, we look for inout issues here.
          if (applyStack.size() >= 2) {
            auto outerCall = applyStack[applyStack.size() - 2];
            if (isAsyncCall(outerCall)) {
              // This call is a partial application within an async call.
              // If the partial application take a value inout, it is bad.
              if (InOutExpr *inoutArg = dyn_cast<InOutExpr>(
                     apply->getArgs()->getExpr(0)->getSemanticsProvidingExpr()))
                diagnoseInOutArg(outerCall, inoutArg, true);
            }
          }
        } else {
          // Check the call itself.
          (void)checkApply(apply);
        }
      }

      if (auto keyPath = dyn_cast<KeyPathExpr>(expr))
        checkKeyPathExpr(keyPath);

      // The children of #selector expressions are not evaluated, so we do not
      // need to do isolation checking there. This is convenient because such
      // expressions tend to violate restrictions on the use of instance
      // methods.
      if (isa<ObjCSelectorExpr>(expr))
        return Action::SkipNode(expr);

      // Track the capture contexts for variables.
      if (auto captureList = dyn_cast<CaptureListExpr>(expr)) {
        auto *closure = captureList->getClosureBody();
        for (const auto &entry : captureList->getCaptureList()) {
          captureContexts[entry.getVar()].push_back(closure);
        }
      }

      // The constraint solver may not have chosen legal casts.
      if (auto funcConv = dyn_cast<FunctionConversionExpr>(expr)) {
        checkFunctionConversion(funcConv,
                                funcConv->getSubExpr()->getType(),
                                funcConv->getType());
      }

      if (auto *isolationErasure = dyn_cast<ActorIsolationErasureExpr>(expr)) {
        checkFunctionConversion(isolationErasure,
                                isolationErasure->getSubExpr()->getType(),
                                isolationErasure->getType());
      }

      if (auto *defaultArg = dyn_cast<DefaultArgumentExpr>(expr)) {
        checkDefaultArgument(defaultArg);
      }

      return Action::Continue(expr);
    }

    PostWalkResult<Expr *> walkToExprPost(Expr *expr) override {
      if (auto *openExistential = dyn_cast<OpenExistentialExpr>(expr)) {
        assert(opaqueValues.back().first == openExistential->getOpaqueValue());
        opaqueValues.pop_back();
        return Action::Continue(expr);
      }

      if (auto *closure = dyn_cast<AbstractClosureExpr>(expr)) {
        assert(contextStack.back() == closure);
        contextStack.pop_back();
      }

      if (auto *apply = dyn_cast<ApplyExpr>(expr)) {
        assert(applyStack.back().get<ApplyExpr *>() == apply);
        applyStack.pop_back();
      }

      // Clear out the mutable local variable parent map on the way out.
      if (auto *declRefExpr = dyn_cast<DeclRefExpr>(expr)) {
        mutableLocalVarParent.erase(declRefExpr);
      } else if (auto *lookupExpr = dyn_cast<LookupExpr>(expr)) {
        mutableLocalVarParent.erase(lookupExpr);

        assert(applyStack.back().dyn_cast<LookupExpr *>() == lookupExpr);
        applyStack.pop_back();
      } else if (auto *inoutExpr = dyn_cast<InOutExpr>(expr)) {
        mutableLocalVarParent.erase(inoutExpr);
      }

      // Remove the tracked capture contexts.
      if (auto captureList = dyn_cast<CaptureListExpr>(expr)) {
        for (const auto &entry : captureList->getCaptureList()) {
          auto &contexts = captureContexts[entry.getVar()];
          assert(contexts.back() == captureList->getClosureBody());
          contexts.pop_back();
          if (contexts.empty())
            captureContexts.erase(entry.getVar());
        }
      }

      if (auto isolationExpr = dyn_cast<CurrentContextIsolationExpr>(expr))
        recordCurrentContextIsolation(isolationExpr);

      return Action::Continue(expr);
    }

  private:
    /// Find the directly-referenced parameter or capture of a parameter for
    /// for the given expression.
    VarDecl *getReferencedParamOrCapture(Expr *expr) {
      return ::getReferencedParamOrCapture(
          expr, [&](OpaqueValueExpr *opaqueValue) -> Expr * {
            for (const auto &known : opaqueValues) {
              if (known.first == opaqueValue) {
                return known.second;
              }
            }
            return nullptr;
          },
          [this]() -> VarDecl * {
            auto isolation = getActorIsolationOfContext(
                               const_cast<DeclContext *>(getDeclContext()),
                               getClosureActorIsolation);
            if (isolation == ActorIsolation::ActorInstance) {
              VarDecl *var = isolation.getActorInstance();
              if (!var) {
                auto dc = const_cast<DeclContext *>(getDeclContext());
                auto paramIdx = isolation.getActorInstanceParameter();
                if (paramIdx == 0) {
                  var = cast<AbstractFunctionDecl>(dc)->getImplicitSelfDecl();
                } else {
                  var = const_cast<ParamDecl *>(getParameterAt(dc, paramIdx - 1));
                }
              }
              return var;
            }
            return nullptr;
          });
    }

    /// Find the isolated actor instance to which the given expression refers.
    ReferencedActor getIsolatedActor(Expr *expr) {
      // Check whether this expression is an isolated parameter or a reference
      // to a capture thereof.
      auto var = getReferencedParamOrCapture(expr);
      bool isPotentiallyIsolated = isPotentiallyIsolatedActor(var);

      // helps aid in giving more informative diagnostics for autoclosure args.
      auto specificNonIsoClosureKind =
        [](DeclContext const* dc) -> ReferencedActor::Kind {
          if (auto autoClos = dyn_cast<AutoClosureExpr>(dc))
            if (autoClos->getThunkKind() == AutoClosureExpr::Kind::None)
              return ReferencedActor::NonIsolatedAutoclosure;

          return ReferencedActor::NonIsolatedContext;
      };

      // Walk the scopes between the variable reference and the variable
      // declaration to determine whether it is still isolated.
      auto dc = const_cast<DeclContext *>(getDeclContext());
      for (; dc; dc = dc->getParent()) {
        // If we hit the context in which the parameter is declared, we're done.
        if (var && dc == var->getDeclContext()) {
          if (isPotentiallyIsolated) {
            return ReferencedActor(var, isPotentiallyIsolated, ReferencedActor::Isolated);
          }
        }

        // If we've hit a module or type boundary, we're done.
        if (dc->isModuleScopeContext() || dc->isTypeContext())
          break;

        if (auto closure = dyn_cast<AbstractClosureExpr>(dc)) {
          auto isolation = getClosureActorIsolation(closure);
          switch (isolation) {
          case ActorIsolation::Unspecified:
          case ActorIsolation::Nonisolated:
          case ActorIsolation::NonisolatedUnsafe:
            if (isSendableClosure(closure, /*forActorIsolation=*/true)) {
              return ReferencedActor(var, isPotentiallyIsolated, ReferencedActor::SendableClosure);
            }

            return ReferencedActor(var, isPotentiallyIsolated, specificNonIsoClosureKind(dc));

          case ActorIsolation::ActorInstance:
            // If the closure is isolated to the same variable, we're all set.
            if (isPotentiallyIsolated &&
                (var == isolation.getActorInstance() ||
                 (var->isSelfParamCapture() &&
                  (isolation.getActorInstance()->isSelfParameter() ||
                   isolation.getActorInstance()->isSelfParamCapture())))) {
              return ReferencedActor(var, isPotentiallyIsolated, ReferencedActor::Isolated);
            }

            return ReferencedActor(var, isPotentiallyIsolated, specificNonIsoClosureKind(dc));

          case ActorIsolation::GlobalActor:
            return ReferencedActor::forGlobalActor(
                var, isPotentiallyIsolated, isolation.getGlobalActor());

          case ActorIsolation::Erased:
            llvm_unreachable("closure cannot have erased isolation");
          }
        }

        // Check for an 'async let' autoclosure.
        if (auto autoclosure = dyn_cast<AutoClosureExpr>(dc)) {
          switch (autoclosure->getThunkKind()) {
          case AutoClosureExpr::Kind::AsyncLet:
            return ReferencedActor(var, isPotentiallyIsolated, ReferencedActor::AsyncLet);

          case AutoClosureExpr::Kind::DoubleCurryThunk:
          case AutoClosureExpr::Kind::SingleCurryThunk:
          case AutoClosureExpr::Kind::None:
            break;
          }
        }

        // Look through defers.
        // FIXME: should this be covered automatically by the logic below?
        if (auto func = dyn_cast<FuncDecl>(dc))
          if (func->isDeferBody())
            continue;

        if (auto func = dyn_cast<AbstractFunctionDecl>(dc)) {
          // @Sendable functions are nonisolated.
          if (func->isSendable())
            return ReferencedActor(var, isPotentiallyIsolated, ReferencedActor::SendableFunction);
        }

        // Check isolation of the context itself. We do this separately
        // from the closure check because closures capture specific variables
        // while general isolation is declaration-based.
        switch (auto isolation =
                    getActorIsolationOfContext(dc, getClosureActorIsolation)) {
        case ActorIsolation::Nonisolated:
        case ActorIsolation::NonisolatedUnsafe:
        case ActorIsolation::Unspecified:
          // Local functions can capture an isolated parameter.
          // FIXME: This really should be modeled by getActorIsolationOfContext.
          if (isa<FuncDecl>(dc) && cast<FuncDecl>(dc)->isLocalCapture()) {
            // FIXME: Local functions could presumably capture an isolated
            // parameter that isn't 'self'.
            if (isPotentiallyIsolated &&
                (var->isSelfParameter() || var->isSelfParamCapture()))
              continue;
          }

          return ReferencedActor(var, isPotentiallyIsolated, ReferencedActor::NonIsolatedContext);

        case ActorIsolation::Erased:
          llvm_unreachable("context cannot have erased isolation");

        case ActorIsolation::GlobalActor:
          return ReferencedActor::forGlobalActor(
              var, isPotentiallyIsolated, isolation.getGlobalActor());

        case ActorIsolation::ActorInstance:
          break;
        }
      }

      if (isPotentiallyIsolated)
        return ReferencedActor(var, isPotentiallyIsolated, ReferencedActor::NonIsolatedContext);

      return ReferencedActor(var, isPotentiallyIsolated, ReferencedActor::NonIsolatedParameter);
    }

    /// Note that the given actor member is isolated.
    /// @param context is allowed to be null if no context is appropriate.
    void noteIsolatedActorMember(ValueDecl const* decl, Expr *context) {
      ::noteIsolatedActorMember(decl, kindOfUsage(decl, context));
    }

    // Retrieve the nearest enclosing actor context.
    static NominalTypeDecl *getNearestEnclosingActorContext(
        const DeclContext *dc) {
      while (!dc->isModuleScopeContext()) {
        if (dc->isTypeContext()) {
          // FIXME: Protocol extensions need specific handling here.
          if (auto nominal = dc->getSelfNominalTypeDecl()) {
            if (nominal->isActor())
              return nominal;
          }
        }

        dc = dc->getParent();
      }

      return nullptr;
    }

    /// Diagnose a reference to an unsafe entity.
    ///
    /// \returns true if we diagnosed the entity, \c false otherwise.
    bool diagnoseReferenceToUnsafeGlobal(ValueDecl *value, SourceLoc loc) {
      auto &ctx = value->getASTContext();
      switch (ctx.LangOpts.StrictConcurrencyLevel) {
      case StrictConcurrency::Minimal:
      case StrictConcurrency::Targeted:
        // Never diagnose.
        return false;

      case StrictConcurrency::Complete:
        break;
      }

      // Only diagnose direct references to mutable global state.
      auto var = dyn_cast<VarDecl>(value);
      if (!var || var->isLet())
        return false;

      if (!var->getDeclContext()->isModuleScopeContext() &&
          !(var->getDeclContext()->isTypeContext() && !var->isInstanceMember()))
        return false;

      if (!var->hasStorage())
        return false;

      // If it's actor-isolated, it's already been dealt with.
      const auto isolation = getActorIsolation(value);
      if (isolation.isActorIsolated())
        return false;

      if (auto attr = value->getAttrs().getAttribute<NonisolatedAttr>();
          attr && attr->isUnsafe()) {
        return false;
      }

      // If global variable checking is enabled and the global variable is
      // from the same module as the reference, we'll already have diagnosed
      // the global variable itself.
      if (ctx.LangOpts.hasFeature(Feature::GlobalConcurrency) &&
          var->getDeclContext()->getParentModule() ==
              getDeclContext()->getParentModule())
        return false;

      const auto import = var->findImport(getDeclContext());
      const bool isPreconcurrencyImport =
          import && import->options.contains(ImportFlags::Preconcurrency);
      const auto isPreconcurrencyUnspecifiedIsolation =
          isPreconcurrencyImport && isolation.isUnspecified();

      // If the global variable is preconcurrency without an explicit
      // isolation, ignore the warning. Otherwise, limit the behavior
      // to a warning until Swift 6.
      DiagnosticBehavior limit;
      if (isPreconcurrencyUnspecifiedIsolation) {
        limit = DiagnosticBehavior::Ignore;
      } else {
        limit = DiagnosticBehavior::Warning;
      }

      ctx.Diags.diagnose(loc, diag::shared_mutable_state_access, value)
          .limitBehaviorUntilSwiftVersion(limit, 6)
          // Preconcurrency global variables are warnings even in Swift 6
          .limitBehaviorIf(isPreconcurrencyImport, limit);
      value->diagnose(diag::kind_declared_here, value->getDescriptiveKind());
      if (const auto sourceFile = getDeclContext()->getParentSourceFile();
          sourceFile && isPreconcurrencyImport) {
        sourceFile->setImportUsedPreconcurrency(*import);
      }
      return true;
    }

    /// Diagnose an inout argument passed into an async call
    ///
    /// \returns true if we diagnosed the entity, \c false otherwise.
    bool diagnoseInOutArg(
        llvm::PointerUnion<ApplyExpr *, LookupExpr *> call,
        const InOutExpr *arg,
        bool isPartialApply) {
      // check that the call is actually async
      if (!isAsyncCall(call))
        return false;

      bool result = false;
      bool downgradeToWarning = false;
      auto diagnoseIsolatedInoutState = [&](
          ConcreteDeclRef declRef, SourceLoc argLoc) {
        auto decl = declRef.getDecl();
        auto isolation = getActorIsolationForReference(decl, getDeclContext());
        if (!isolation.isActorIsolated())
          return;

        if (isPartialApply) {
          auto *apply = call.get<ApplyExpr *>();
          // The partially applied InoutArg is a property of actor. This
          // can really only happen when the property is a struct with a
          // mutating async method.
          if (auto partialApply = dyn_cast<ApplyExpr>(apply->getFn())) {
            if (auto declRef = dyn_cast<DeclRefExpr>(partialApply->getFn())) {
              ValueDecl *fnDecl = declRef->getDecl();
              ctx.Diags.diagnose(apply->getLoc(),
                                 diag::actor_isolated_mutating_func,
                                 fnDecl->getName(), decl)
                  .warnUntilSwiftVersionIf(downgradeToWarning, 6);
              result = true;
              return;
            }
          }
        }

        bool isImplicitlyAsync;
        if (auto *apply = call.dyn_cast<ApplyExpr *>()) {
          isImplicitlyAsync = apply->isImplicitlyAsync().has_value();
        } else {
          auto *lookup = call.get<LookupExpr *>();
          isImplicitlyAsync = lookup->isImplicitlyAsync().has_value();
        }

        ctx.Diags.diagnose(argLoc, diag::actor_isolated_inout_state,
                           decl, isImplicitlyAsync);
        decl->diagnose(diag::kind_declared_here, decl->getDescriptiveKind());
        result = true;
        return;
      };

      auto findIsolatedState = [&](Expr *expr) -> Expr * {
        // This code used to not walk into InOutExpr, which allowed
        // some invalid code to slip by in compilers <=5.9.
        if (isa<InOutExpr>(expr))
          downgradeToWarning = true;

        if (LookupExpr *lookup = dyn_cast<LookupExpr>(expr)) {
          if (isa<DeclRefExpr>(lookup->getBase())) {
            diagnoseIsolatedInoutState(lookup->getMember().getDecl(),
                                       expr->getLoc());
            return nullptr; // Diagnosed. Don't keep walking
          }
        }
        if (DeclRefExpr *declRef = dyn_cast<DeclRefExpr>(expr)) {
          diagnoseIsolatedInoutState(declRef->getDecl(), expr->getLoc());
          return nullptr; // Diagnosed. Don't keep walking
        }
        return expr;
      };
      arg->getSubExpr()->forEachChildExpr(findIsolatedState);
      return result;
    }

    enum class AsyncMarkingResult {
      FoundAsync, // successfully marked an implicitly-async operation
      NotFound,  // fail: no valid implicitly-async operation was found
      SyncContext, // fail: a valid implicitly-async op, but in sync context
      NotDistributed, // fail: non-distributed declaration in distributed actor
    };

    /// Determine whether we can access the given declaration that is
    /// isolated to a distributed actor from a location that is potentially not
    /// local to this process.
    ///
    /// \returns the (setThrows, isDistributedThunk) bits to implicitly
    /// mark the access/call with on success, or emits an error and returns
    /// \c std::nullopt.
    std::optional<std::pair<bool, bool>>
    checkDistributedAccess(SourceLoc declLoc, ValueDecl *decl, Expr *context) {
      // If the actor itself is, we're not doing any distributed access.
      if (getIsolatedActor(context).isKnownToBeLocal()) {
        return std::make_pair(
            /*setThrows=*/false,
            /*isDistributedThunk=*/false);
      }

      // If there is no declaration, it can't possibly be distributed.
      if (!decl) {
        ctx.Diags.diagnose(declLoc, diag::distributed_actor_isolated_method);
        return std::nullopt;
      }

      // Check that we have a distributed function or computed property.
      if (auto afd = dyn_cast<AbstractFunctionDecl>(decl)) {
        if (!afd->isDistributed()) {
          ctx.Diags.diagnose(declLoc, diag::distributed_actor_isolated_method)
              .fixItInsert(decl->getAttributeInsertionLoc(true),
                           "distributed ");

          noteIsolatedActorMember(decl, context);
          return std::nullopt;
        }

        return std::make_pair(
            /*setThrows=*/!afd->hasThrows(),
            /*isDistributedThunk=*/true);
      }

      if (auto *var = dyn_cast<VarDecl>(decl)) {
        if (var->isDistributed()) {
          bool explicitlyThrowing = false;
          if (auto getter = var->getAccessor(swift::AccessorKind::Get)) {
            explicitlyThrowing = getter->hasThrows();
          }
          return std::make_pair(
              /*setThrows*/ !explicitlyThrowing,
              /*isDistributedThunk=*/true);
        }

        // In compiler versions <=5.10, the compiler did not diagnose cases
        // where a non-isolated distributed actor value was passed to a VarDecl
        // with a function type type that has an isolated distributed actor
        // parameter, e.g. `(isolated DA) -> Void`. Stage in the error as a
        // warning until Swift 6.
        if (var->getTypeInContext()->getAs<FunctionType>()) {
          ctx.Diags.diagnose(declLoc,
                             diag::distributed_actor_isolated_non_self_reference,
                             decl)
            .warnUntilSwiftVersion(6);
          noteIsolatedActorMember(decl, context);
          return std::nullopt;
        }
      }

      // FIXME: Subscript?

      // This is either non-distributed variable, subscript, or something else.
      ctx.Diags.diagnose(declLoc,
                         diag::distributed_actor_isolated_non_self_reference,
                         decl);
      noteIsolatedActorMember(decl, context);
      return std::nullopt;
    }

    /// Attempts to identify and mark a valid cross-actor use of a synchronous
    /// actor-isolated member (e.g., sync function application, property access)
    AsyncMarkingResult tryMarkImplicitlyAsync(SourceLoc declLoc,
                                              ConcreteDeclRef concDeclRef,
                                              Expr* context,
                                              ActorIsolation target,
                                              bool isDistributed) {
      ValueDecl *decl = concDeclRef.getDecl();
      AsyncMarkingResult result = AsyncMarkingResult::NotFound;

      // is it an access to a property?
      if (isPropOrSubscript(decl)) {
        // Cannot reference properties or subscripts of distributed actors.
        if (isDistributed) {
          bool setThrows = false;
          bool usesDistributedThunk = false;
          if (auto access = checkDistributedAccess(declLoc, decl, context)) {
            std::tie(setThrows, usesDistributedThunk) = *access;
          } else {
            return AsyncMarkingResult::NotDistributed;
          }

          // distributed computed property access, mark it throws + async
          if (auto lookupExpr = dyn_cast_or_null<LookupExpr>(context)) {
            if (auto memberRef = dyn_cast<MemberRefExpr>(lookupExpr)) {
              memberRef->setImplicitlyThrows(true);
              memberRef->setAccessViaDistributedThunk();
            } else {
              llvm_unreachable("expected distributed prop to be a MemberRef");
            }
          } else {
            llvm_unreachable("expected distributed prop to have LookupExpr");
          }
        }

        if (auto declRef = dyn_cast_or_null<DeclRefExpr>(context)) {
          if (usageEnv(declRef) == VarRefUseEnv::Read) {
            if (!getDeclContext()->isAsyncContext())
              return AsyncMarkingResult::SyncContext;

            declRef->setImplicitlyAsync(target);
            result = AsyncMarkingResult::FoundAsync;
          }
        } else if (auto lookupExpr = dyn_cast_or_null<LookupExpr>(context)) {
          if (usageEnv(lookupExpr) == VarRefUseEnv::Read) {

            if (!getDeclContext()->isAsyncContext())
              return AsyncMarkingResult::SyncContext;

            lookupExpr->setImplicitlyAsync(target);
            result = AsyncMarkingResult::FoundAsync;
          }
        }
      }

      return result;
    }

    /// Check actor isolation for a particular application.
    bool checkApply(ApplyExpr *apply) {
      auto fnExprType = getType(apply->getFn());
      if (!fnExprType)
        return false;

      auto fnType = fnExprType->getAs<FunctionType>();
      if (!fnType)
        return false;

      // The isolation of the context we're in.
      std::optional<ActorIsolation> contextIsolation;
      auto getContextIsolation = [&]() -> ActorIsolation {
        if (contextIsolation)
          return *contextIsolation;

        auto declContext = const_cast<DeclContext *>(getDeclContext());
        contextIsolation =
            getInnermostIsolatedContext(declContext, getClosureActorIsolation);
        return *contextIsolation;
      };

      // Default the call options to allow promotion to async, if it will be
      // warranted.
      ActorReferenceResult::Options callOptions;
      if (!fnType->getExtInfo().isAsync())
        callOptions |= ActorReferenceResult::Flags::AsyncPromotion;

      // Determine from the callee whether actor isolation is unsatisfied.
      std::optional<ActorIsolation> unsatisfiedIsolation;
      bool mayExitToNonisolated = true;
      Expr *argForIsolatedParam = nullptr;
      auto calleeDecl = apply->getCalledValue(/*skipFunctionConversions=*/true);

      auto fnTypeIsolation = fnType->getIsolation();
      if (fnTypeIsolation.isGlobalActor()) {
        // If the function type is global-actor-qualified, determine whether
        // we are within that global actor already.
        Type globalActor = fnTypeIsolation.getGlobalActorType();
        if (!(getContextIsolation().isGlobalActor() &&
            getContextIsolation().getGlobalActor()->isEqual(globalActor)))
          unsatisfiedIsolation = ActorIsolation::forGlobalActor(globalActor);
        mayExitToNonisolated = false;

      } else if (fnTypeIsolation.isErased()) {
        unsatisfiedIsolation = ActorIsolation::forErased();
        mayExitToNonisolated = false;

      } else if (auto *selfApplyFn = dyn_cast<SelfApplyExpr>(
                    apply->getFn()->getValueProvidingExpr())) {
        // If we're calling a member function, check whether the function
        // itself is isolated.
        auto memberFn = selfApplyFn->getFn()->getValueProvidingExpr();
        if (auto memberRef = findReference(memberFn)) {
          auto isolatedActor = getIsolatedActor(selfApplyFn->getBase());
          auto result = ActorReferenceResult::forReference(
              memberRef->first, selfApplyFn->getLoc(), getDeclContext(),
              kindOfUsage(memberRef->first.getDecl(), selfApplyFn),
              isolatedActor, std::nullopt, std::nullopt,
              getClosureActorIsolation);
          switch (result) {
          case ActorReferenceResult::SameConcurrencyDomain:
            break;

          case ActorReferenceResult::ExitsActorToNonisolated:
            unsatisfiedIsolation =
                ActorIsolation::forNonisolated(/*unsafe=*/false);
            break;

          case ActorReferenceResult::EntersActor:
            unsatisfiedIsolation = result.isolation;
            break;
          }

          callOptions = result.options;
          mayExitToNonisolated = false;
          calleeDecl = memberRef->first.getDecl();
          argForIsolatedParam = selfApplyFn->getBase();
        }
      } else if (calleeDecl &&
                 calleeDecl->getAttrs()
                     .hasAttribute<UnsafeInheritExecutorAttr>()) {
        return false;
      }

      // Check for isolated parameters.
      for (unsigned paramIdx : range(fnType->getNumParams())) {
        // We only care about isolated parameters.
        if (!fnType->getParams()[paramIdx].isIsolated())
          continue;

        auto *args = apply->getArgs();
        if (paramIdx >= args->size())
          continue;

        auto *arg = args->getExpr(paramIdx);

        // FIXME: CurrentContextIsolationExpr does not have its actor set
        // at this point.
        if (auto isolation = getCurrentContextIsolation(arg))
          arg = isolation;

        argForIsolatedParam = arg;
        unsatisfiedIsolation = std::nullopt;

        // Assume that a callee with an isolated parameter does not
        // cross an isolation boundary. We'll set this again below if
        // the given isolated argument doesn't match the isolation of the
        // caller.
        mayExitToNonisolated = false;

        // If the argument is an isolated parameter from the enclosing context,
        // or #isolation, then the call does not cross an isolation boundary.
        if (getIsolatedActor(arg) || isa<CurrentContextIsolationExpr>(arg))
          continue;

        auto calleeIsolation = ActorIsolation::forActorInstanceParameter(
            const_cast<Expr *>(arg->findOriginalValue()), paramIdx);

        if (getContextIsolation() != calleeIsolation) {
          if (calleeIsolation.isNonisolated()) {
            mayExitToNonisolated = true;
          } else {
            unsatisfiedIsolation = calleeIsolation;
          }
        }

        if (!fnType->getExtInfo().isAsync())
          callOptions |= ActorReferenceResult::Flags::AsyncPromotion;

        break;
      }

      // If we're calling an async function that's nonisolated, and we're in
      // an isolated context, then we're exiting the actor context.
      if (mayExitToNonisolated && fnType->isAsync() &&
          getContextIsolation().isActorIsolated())
        unsatisfiedIsolation = ActorIsolation::forNonisolated(/*unsafe=*/false);

      // If there was no unsatisfied actor isolation, we're done.
      if (!unsatisfiedIsolation)
        return false;

      bool onlyArgsCrossIsolation = callOptions.contains(
          ActorReferenceResult::Flags::OnlyArgsCrossIsolation);
      if (!onlyArgsCrossIsolation &&
          refineRequiredIsolation(*unsatisfiedIsolation))
        return false;

      // At this point, we know a jump is made to the callee that yields
      // an isolation requirement unsatisfied by the calling context, so
      // set the unsatisfiedIsolationJump fields of the ApplyExpr appropriately
      apply->setIsolationCrossing(getContextIsolation(), *unsatisfiedIsolation);

      bool requiresAsync =
          callOptions.contains(ActorReferenceResult::Flags::AsyncPromotion);

      // If we need to mark the call as implicitly asynchronous, make sure
      // we're in an asynchronous context.
      if (requiresAsync && !getDeclContext()->isAsyncContext()) {

        if (ctx.LangOpts.hasFeature(Feature::GroupActorErrors)) {

          IsolationError mismatch([calleeDecl, apply, unsatisfiedIsolation, getContextIsolation]() {
            if (calleeDecl) {
              auto preconcurrency = getContextIsolation().preconcurrency() || 
                getActorIsolation(calleeDecl).preconcurrency();

              return IsolationError(
                             apply->getLoc(),
                             preconcurrency,
                             Diagnostic(diag::actor_isolated_call_decl,
                                        *unsatisfiedIsolation,
                                        calleeDecl,
                                        getContextIsolation()));
            } else {
              return IsolationError(
                             apply->getLoc(),
                             getContextIsolation().preconcurrency(),
                             Diagnostic(diag::actor_isolated_call,
                                        *unsatisfiedIsolation,
                                        getContextIsolation()));
            }
          }());

          auto iter = applyErrors.find(std::make_pair(*unsatisfiedIsolation, getContextIsolation()));
          if (iter != applyErrors.end()){
            iter->second.push_back((mismatch));
          } else {
            DiagnosticList list;
            list.push_back((mismatch));
            auto keyPair = std::make_pair(*unsatisfiedIsolation, getContextIsolation());
            applyErrors.insert(std::make_pair(keyPair, list));
          }
        } else {
          if (calleeDecl) {
            auto calleeIsolation = getInferredActorIsolation(calleeDecl);
            auto preconcurrency = getContextIsolation().preconcurrency() ||
                calleeIsolation.preconcurrency();

            ctx.Diags.diagnose(
              apply->getLoc(), diag::actor_isolated_call_decl,
              *unsatisfiedIsolation,
              calleeDecl,
              getContextIsolation())
                .warnUntilSwiftVersionIf(preconcurrency, 6);
            calleeDecl->diagnose(diag::actor_isolated_sync_func, calleeDecl);
            if (auto source = calleeIsolation.source.isInferred()) {
              calleeDecl->diagnose(diag::actor_isolation_source,
                                   calleeIsolation.isolation,
                                   calleeIsolation.source);
            }
          } else {
            ctx.Diags.diagnose(
                               apply->getLoc(), diag::actor_isolated_call, *unsatisfiedIsolation,
                               getContextIsolation())
            .warnUntilSwiftVersionIf(getContextIsolation().preconcurrency(), 6);
          }

          if (unsatisfiedIsolation->isGlobalActor()) {
            missingGlobalActorOnContext(
                                        const_cast<DeclContext *>(getDeclContext()),
                                        unsatisfiedIsolation->getGlobalActor(), DiagnosticBehavior::Note);
          }
        }

        return true;
      }

      // If the actor we're hopping to is distributed, we might also need
      // to mark the call as throwing and/or using the distributed thunk.
      // FIXME: ActorReferenceResult has this information, too.
      bool setThrows = false;
      bool usesDistributedThunk = false;
      if (unsatisfiedIsolation->isDistributedActor() &&
          !(calleeDecl && isa<ConstructorDecl>(calleeDecl))) {
        auto distributedAccess = checkDistributedAccess(
            apply->getFn()->getLoc(), calleeDecl, argForIsolatedParam);
        if (!distributedAccess)
          return true;

        std::tie(setThrows, usesDistributedThunk) = *distributedAccess;
      }

      // Mark as implicitly async/throws/distributed thunk as needed.
      if (requiresAsync || setThrows || usesDistributedThunk) {
        markNearestCallAsImplicitly(
            unsatisfiedIsolation, setThrows, usesDistributedThunk);
      }

      // Sendable checking for arguments is deferred to region isolation.

      // FIXME: Defer sendable checking for result types to region isolation
      // always.
      //
      // Check for sendability of the result type if we do not have a
      // sending result.
      if ((!ctx.LangOpts.hasFeature(Feature::RegionBasedIsolation) ||
           !fnType->hasSendingResult())) {
        assert(ctx.LangOpts.hasFeature(Feature::SendingArgsAndResults) &&
               "SendingArgsAndResults should be enabled if RegionIsolation is "
               "enabled");
        // See if we are a autoclosure that has a direct callee that has the
        // same non-transferred type value returned. If so, do not emit an
        // error... we are going to emit an error on the call expr and do not
        // want to emit the error twice.
        auto willDoubleError = [&]() -> bool {
          auto *autoclosure = dyn_cast<AutoClosureExpr>(apply->getFn());
          if (!autoclosure)
            return false;
          auto *await =
              dyn_cast<AwaitExpr>(autoclosure->getSingleExpressionBody());
          if (!await)
            return false;
          auto *subCallExpr = dyn_cast<CallExpr>(await->getSubExpr());
          if (!subCallExpr)
            return false;
          return subCallExpr->getType().getPointer() ==
                 fnType->getResult().getPointer();
        };

        if (!willDoubleError()) {
          if (calleeDecl) {
            return diagnoseNonSendableTypes(fnType->getResult(), getDeclContext(),
                /*inDerivedConformance*/ Type(),
                apply->getLoc(),
                diag::non_sendable_result_into_actor,
                calleeDecl,
                *unsatisfiedIsolation);
          }

          return diagnoseNonSendableTypes(fnType->getResult(), getDeclContext(),
              /*inDerivedConformance*/ Type(),
              apply->getLoc(),
              diag::non_sendable_call_result_type,
              *unsatisfiedIsolation);
        }
      }

      return false;
    }

    Expr *getCurrentContextIsolation(Expr *expr) {
      // Look through caller-side default arguments for #isolation.
      auto *defaultArg = dyn_cast<DefaultArgumentExpr>(expr);
      if (defaultArg && defaultArg->isCallerSide()) {
        expr = defaultArg->getCallerSideDefaultExpr();
      }

      if (auto *macro = dyn_cast<MacroExpansionExpr>(expr)) {
        expr = macro->getRewritten();
      }

      if (auto *isolation = dyn_cast<CurrentContextIsolationExpr>(expr)) {
        recordCurrentContextIsolation(isolation);
        return isolation->getActor();
      }

      return nullptr;
    }

    /// Check whether there are _unsafeInheritExecutor_ workarounds in the
    /// given _Concurrency module.
    static bool hasUnsafeInheritExecutorWorkarounds(
        DeclContext *dc, SourceLoc loc
      ) {
      ASTContext &ctx = dc->getASTContext();
      Identifier name =
          ctx.getIdentifier("_unsafeInheritExecutor_withUnsafeContinuation");
      NameLookupOptions lookupOptions = defaultUnqualifiedLookupOptions;
      LookupResult lookup = TypeChecker::lookupUnqualified(
          dc, DeclNameRef(name), loc, lookupOptions);
      return !lookup.empty();
    }

    void recordCurrentContextIsolation(
        CurrentContextIsolationExpr *isolationExpr) {
      // If an actor has already been assigned, we're done.
      if (isolationExpr->getActor())
        return;

      // #isolation does not work within an `@_unsafeInheritExecutor` function.
      if (auto func = enclosingUnsafeInheritsExecutor(getDeclContext())) {
        // This expression is always written as a macro #isolation in source,
        // so find the enclosing macro expansion expression's location.
        SourceLoc diagLoc;
        bool inDefaultArgument;
        std::tie(diagLoc, inDefaultArgument) = adjustPoundIsolationDiagLoc(
            isolationExpr, getDeclContext()->getParentModule());

        bool inConcurrencyModule = ::inConcurrencyModule(getDeclContext());
        auto diag = ctx.Diags.diagnose(diagLoc,
                                       diag::isolation_in_inherits_executor,
                                       inDefaultArgument);
        diag.limitBehaviorIf(inConcurrencyModule, DiagnosticBehavior::Warning);

        if (!inConcurrencyModule &&
            !hasUnsafeInheritExecutorWorkarounds(func, func->getLoc())) {
          diag.limitBehavior(DiagnosticBehavior::Warning);
        }

        replaceUnsafeInheritExecutorWithDefaultedIsolationParam(func, diag);
      }

      auto loc = isolationExpr->getLoc();
      auto isolation = getActorIsolationOfContext(
          const_cast<DeclContext *>(getDeclContext()),
                                    getClosureActorIsolation);
      auto *dc = const_cast<DeclContext *>(getDeclContext());

      // Note that macro expansions are never implicit. They have
      // valid source locations in their macro expansion buffer, they
      // do not cause implicit 'self' capture diagnostics, etc.

      Expr *actorExpr = nullptr;
      Type optionalAnyActorType = isolationExpr->getType();
      switch (isolation) {
      case ActorIsolation::ActorInstance: {
        if (auto *instance = isolation.getActorInstanceExpr()) {
          actorExpr = instance;
          break;
        }

        const VarDecl *var = isolation.getActorInstance();
        if (!var) {
          auto dc = getDeclContext();
          auto paramIdx = isolation.getActorInstanceParameter();
          if (paramIdx == 0) {
            var = cast<AbstractFunctionDecl>(dc)->getImplicitSelfDecl();
          } else {
            var = getParameterAt(dc, paramIdx - 1);
          }
        }
        actorExpr = new (ctx) DeclRefExpr(
            const_cast<VarDecl *>(var), DeclNameLoc(loc),
            /*implicit=*/false);

        // For a distributed actor, we need to retrieve the local
        // actor.
        if (isolation.isDistributedActor()) {
          actorExpr = UnresolvedDotExpr::createImplicit(
              ctx, actorExpr, ctx.Id_asLocalActor);
        }
        break;
      }
      case ActorIsolation::GlobalActor: {
        // Form a <global actor type>.shared reference.
        Type globalActorType = getDeclContext()->mapTypeIntoContext(
            isolation.getGlobalActor());
        auto typeExpr = TypeExpr::createForDecl(
            DeclNameLoc(loc), globalActorType->getAnyNominal(), dc);
        actorExpr = new (ctx) UnresolvedDotExpr(
            typeExpr, loc, DeclNameRef(ctx.Id_shared), DeclNameLoc(loc),
            /*implicit=*/false);
        break;
      }

      case ActorIsolation::Erased:
        llvm_unreachable("context cannot have erased isolation");

      case ActorIsolation::Unspecified:
      case ActorIsolation::Nonisolated:
      case ActorIsolation::NonisolatedUnsafe:
        actorExpr = new (ctx) NilLiteralExpr(loc, /*implicit=*/false);
        break;
      }


      // Convert the actor argument to the appropriate type.
      (void)TypeChecker::typeCheckExpression(
          actorExpr, dc,
          constraints::ContextualTypeInfo(
            optionalAnyActorType, CTP_CallArgument));

      isolationExpr->setActor(actorExpr);
    }

    /// Find the innermost context in which this declaration was explicitly
    /// captured.
    const DeclContext *findCapturedDeclContext(ValueDecl *value) {
      assert(value->isLocalCapture());
      auto var = dyn_cast<VarDecl>(value);
      if (!var)
        return value->getDeclContext();

      auto knownContexts = captureContexts.find(var);
      if (knownContexts == captureContexts.end())
        return value->getDeclContext();

      return knownContexts->second.back();
    }

    /// Check a reference to a local capture.
    bool checkLocalCapture(
        ConcreteDeclRef valueRef, SourceLoc loc, DeclRefExpr *declRefExpr) {
      auto value = valueRef.getDecl();
      auto *dc = getDeclContext();

      // Check whether we are in a context that will not execute concurrently
      // with the context of 'self'. If not, it's safe.
      if (!mayExecuteConcurrentlyWith(dc, findCapturedDeclContext(value)))
        return false;

      SendableCheckContext sendableBehavior(dc);
      auto limit = sendableBehavior.defaultDiagnosticBehavior();

      // Check whether this is a local variable, in which case we can
      // determine whether it was safe to access concurrently.
      if (auto var = dyn_cast<VarDecl>(value)) {
        // Ignore interpolation variables.
        if (var->getBaseName() == ctx.Id_dollarInterpolation)
          return false;

        auto parent = mutableLocalVarParent[declRefExpr];

        // If the variable is immutable, it's fine so long as it involves
        // Sendable types.
        //
        // When flow-sensitive concurrent captures are enabled, we also
        // allow reads, depending on a SIL diagnostic pass to identify the
        // remaining race conditions.
        if (!var->supportsMutation() ||
            (ctx.LangOpts.hasFeature(
                 Feature::FlowSensitiveConcurrencyCaptures) &&
             parent.dyn_cast<LoadExpr *>())) {
          return false;
        }

        if (auto param = dyn_cast<ParamDecl>(value)) {
          if (param->isInOut()) {
            ctx.Diags
                .diagnose(loc, diag::concurrent_access_of_inout_param,
                          param->getName())
                .limitBehaviorUntilSwiftVersion(limit, 6);
            return true;
          }
        }

        if (auto attr = var->getAttrs().getAttribute<NonisolatedAttr>();
            attr && attr->isUnsafe()) {
          return false;
        }

        // Otherwise, we have concurrent access. Complain.
        ctx.Diags.diagnose(
            loc, diag::concurrent_access_of_local_capture,
            parent.dyn_cast<LoadExpr *>(),
            var)
          .limitBehaviorUntilSwiftVersion(limit, 6);
        return true;
      }

      if (auto func = dyn_cast<FuncDecl>(value)) {
        if (func->isSendable())
          return false;

        func->diagnose(diag::local_function_executed_concurrently, func)
          .fixItInsert(func->getAttributeInsertionLoc(false), "@Sendable ")
          .limitBehaviorUntilSwiftVersion(limit, 6);

        // Add the @Sendable attribute implicitly, so we don't diagnose
        // again.
        const_cast<FuncDecl *>(func)->getAttrs().add(
            new (ctx) SendableAttr(true));
        return true;
      }

      // Concurrent access to some other local.
      ctx.Diags.diagnose(loc, diag::concurrent_access_local, value);
      value->diagnose(
          diag::kind_declared_here, value->getDescriptiveKind());
      return true;
    }

    ///
    /// \return true iff a diagnostic was emitted
    bool checkKeyPathExpr(KeyPathExpr *keyPath) {
      bool diagnosed = false;

      // check the components of the keypath.
      for (const auto &component : keyPath->getComponents()) {
        // The decl referred to by the path component cannot be within an actor.
        if (component.hasDeclRef()) {
          auto declRef = component.getDeclRef();
          auto decl = declRef.getDecl();
          auto isolation = getActorIsolationForReference(
              decl, getDeclContext());
          switch (isolation) {
          case ActorIsolation::Nonisolated:
          case ActorIsolation::NonisolatedUnsafe:
          case ActorIsolation::Unspecified:
            break;

          case ActorIsolation::Erased:
            llvm_unreachable("component cannot have erased isolation");

          case ActorIsolation::GlobalActor: {
            auto result = ActorReferenceResult::forReference(
                declRef, component.getLoc(), getDeclContext(),
                kindOfUsage(decl, keyPath));

            if (result == ActorReferenceResult::SameConcurrencyDomain)
              break;

            // An isolated key-path component requires being formed in the same
            // isolation domain. Record the required isolation here if we're
            // computing the isolation of a stored property initializer.
            if (refineRequiredIsolation(isolation))
              break;

            LLVM_FALLTHROUGH;
          }

          case ActorIsolation::ActorInstance: {
            ActorReferenceResult::Options options = std::nullopt;
            if (isAccessibleAcrossActors(decl, isolation, getDeclContext(),
                                         options)) {
              break;
            }

            bool downgrade = isolation.isGlobalActor() ||
              options.contains(
                  ActorReferenceResult::Flags::Preconcurrency);

            ctx.Diags.diagnose(
                component.getLoc(), diag::actor_isolated_keypath_component,
                isolation, decl)
              .warnUntilSwiftVersionIf(downgrade, 6);

            diagnosed = !downgrade;
            break;
          }
          }
        }

        // With `InferSendableFromCaptures` feature enabled the solver is
        // responsible for inferring `& Sendable` for sendable key paths.
        if (!ctx.LangOpts.hasFeature(Feature::InferSendableFromCaptures)) {
          // Captured values in a path component must conform to Sendable.
          // These captured values appear in Subscript, such as \Type.dict[k]
          // where k is a captured dictionary key.
          if (auto *args = component.getSubscriptArgs()) {
            for (auto arg : *args) {
              auto type = getType(arg.getExpr());
              if (type && shouldDiagnoseExistingDataRaces(getDeclContext()) &&
                  diagnoseNonSendableTypes(type, getDeclContext(),
                                           /*inDerivedConformance*/Type(),
                                           component.getLoc(),
                                           diag::non_sendable_keypath_capture))
                diagnosed = true;
            }
          }
        }
      }

      return diagnosed;
    }

    /// Check a reference to the given declaration.
    ///
    /// \param base For a reference to a member, the base expression. May be
    /// nullptr for non-member referenced.
    ///
    /// \returns true if the reference is invalid, in which case a diagnostic
    /// has already been emitted.
    bool checkReference(
        Expr *base, ConcreteDeclRef declRef, SourceLoc loc,
        std::optional<PartialApplyThunkInfo> partialApply = std::nullopt,
        Expr *context = nullptr) {
      if (!declRef)
        return false;

      auto decl = declRef.getDecl();

      // If this declaration is a callee from the enclosing application,
      // it's already been checked via the call.
      if (auto *apply = getImmediateApply()) {
        auto immediateCallee =
            apply->getCalledValue(/*skipFunctionConversions=*/true);
        if (decl == immediateCallee)
          return false;
      }

      std::optional<ReferencedActor> isolatedActor;
      if (base)
        isolatedActor.emplace(getIsolatedActor(base));
      auto result = ActorReferenceResult::forReference(
          declRef, loc, getDeclContext(), kindOfUsage(decl, context),
          isolatedActor, std::nullopt, std::nullopt, getClosureActorIsolation);
      switch (result) {
      case ActorReferenceResult::SameConcurrencyDomain:
        return diagnoseReferenceToUnsafeGlobal(decl, loc);

      case ActorReferenceResult::ExitsActorToNonisolated:
        if (diagnoseReferenceToUnsafeGlobal(decl, loc))
          return true;

        return diagnoseNonSendableTypesInReference(
                   base, declRef, getDeclContext(), loc,
                   SendableCheckReason::ExitingActor,
                   result.isolation,
                   // Function reference sendability can only cross isolation
                   // boundaries when they're passed as an argument or called,
                   // and their Sendability depends only on captures; do not
                   // check the parameter or result types here.
                   FunctionCheckOptions());

      case ActorReferenceResult::EntersActor:
        // Handle all of the checking below.
        break;
      }

      // A partial application of a global-actor-isolated member is always
      // okay, because the global actor is part of the resulting function
      // type.
      if (partialApply && result.isolation.isGlobalActor())
        return false;

      // A call to a global-actor-isolated function, or a function with an
      // isolated parameter, is diagnosed elsewhere.
      if (!partialApply &&
          (result.isolation.isGlobalActor() ||
           (result.isolation == ActorIsolation::ActorInstance &&
            result.isolation.getActorInstanceParameter() > 0)) &&
          isa<AbstractFunctionDecl>(decl))
        return false;

      // An escaping partial application of something that is part of
      // the actor's isolated state is never permitted.
      if (partialApply && partialApply->isEscaping && !isAsyncDecl(declRef)) {
        ctx.Diags.diagnose(loc, diag::actor_isolated_partial_apply, decl);
        return true;
      }

      // If we do not need any async/throws/distributed checks, just perform
      // Sendable checking and we're done.
      if (!result.options) {
        return diagnoseNonSendableTypesInReference(
                   base, declRef, getDeclContext(), loc,
                   SendableCheckReason::CrossActor);
      }

      // Some combination of implicit async/throws/distributed is required.
      bool isDistributed = result.options.contains(
          ActorReferenceResult::Flags::Distributed);

      // Determine the actor hop.
      auto implicitAsyncResult = tryMarkImplicitlyAsync(
          loc, declRef, context, result.isolation, isDistributed);
      switch (implicitAsyncResult) {
      case AsyncMarkingResult::FoundAsync:
        return diagnoseNonSendableTypesInReference(
            base, declRef, getDeclContext(), loc,
            SendableCheckReason::SynchronousAsAsync);

      case AsyncMarkingResult::NotDistributed:
        // Failed, but diagnostics have already been emitted.
        return true;

      case AsyncMarkingResult::SyncContext:
      case AsyncMarkingResult::NotFound:
        // If we found an implicitly async reference in a sync
        // context and we're computing the required isolation for
        // an expression, the calling context requires the isolation
        // of the reference.
        if (refineRequiredIsolation(result.isolation)) {
          return false;
        }

        // Complain about access outside of the isolation domain.
        auto useKind = static_cast<unsigned>(
            kindOfUsage(decl, context).value_or(VarRefUseEnv::Read));

        ReferencedActor::Kind refKind;
        Type refGlobalActor;
        if (isolatedActor) {
          refKind = isolatedActor->kind;
          refGlobalActor = isolatedActor->globalActor;
        } else {
          auto contextIsolation = getInnermostIsolatedContext(
              getDeclContext(), getClosureActorIsolation);
          switch (contextIsolation) {
          case ActorIsolation::ActorInstance:
            refKind = ReferencedActor::Isolated;
            break;

          case ActorIsolation::Erased:
            llvm_unreachable("context cannot have erased isolation");

          case ActorIsolation::GlobalActor:
            refGlobalActor = contextIsolation.getGlobalActor();
            refKind = isMainActor(refGlobalActor)
                ? ReferencedActor::MainActor
                : ReferencedActor::GlobalActor;
            break;

          case ActorIsolation::Unspecified:
          case ActorIsolation::Nonisolated:
          case ActorIsolation::NonisolatedUnsafe:
            refKind = ReferencedActor::NonIsolatedContext;
            break;
          }
        }

        // Does the reference originate from a @preconcurrency context?
        bool preconcurrencyContext =
          result.options.contains(ActorReferenceResult::Flags::Preconcurrency);

        Type derivedConformanceType;
        DeclName requirementName;
        if (loc.isInvalid()) {
          auto *decl = getDeclContext()->getAsDecl();
          if (decl && decl->isImplicit()) {
            auto *parentDC = decl->getDeclContext();
            loc = parentDC->getAsDecl()->getLoc();

            if (auto *implements = decl->getAttrs().getAttribute<ImplementsAttr>()) {
              derivedConformanceType =
                  implements->getProtocol(parentDC)->getDeclaredInterfaceType();
              requirementName = implements->getMemberName();
            }
          }
        }

        if (ctx.LangOpts.hasFeature(Feature::GroupActorErrors)) {
          IsolationError mismatch = IsolationError(loc,
              preconcurrencyContext,
              Diagnostic(diag::actor_isolated_non_self_reference,
                  decl, useKind, refKind + 1, refGlobalActor,
                  result.isolation));

          auto iter = refErrors.find(std::make_pair(refKind,result.isolation));
          if (iter != refErrors.end()) {
            iter->second.push_back(mismatch);
          } else {
            DiagnosticList list;
            list.push_back(mismatch);
            auto keyPair = std::make_pair(refKind,result.isolation);
            refErrors.insert(std::make_pair(keyPair, list));
          }
        } else {
          ctx.Diags.diagnose(
              loc, diag::actor_isolated_non_self_reference,
              decl, useKind,
              refKind + 1, refGlobalActor,
              result.isolation)
          .warnUntilSwiftVersionIf(preconcurrencyContext, 6);

          if (derivedConformanceType) {
            auto *decl = dyn_cast<ValueDecl>(getDeclContext()->getAsDecl());
            ctx.Diags.diagnose(loc, diag::in_derived_witness,
                               decl->getDescriptiveKind(),
                               requirementName,
                               derivedConformanceType);
          }

          noteIsolatedActorMember(decl, context);
          if (result.isolation.isGlobalActor()) {
            missingGlobalActorOnContext(
                const_cast<DeclContext *>(getDeclContext()),
                result.isolation.getGlobalActor(), DiagnosticBehavior::Note);
          }
        }

        return true;
      }
    }

    // Attempt to resolve the global actor type of a closure.
    Type resolveGlobalActorType(ClosureExpr *closure) {
      // Check whether the closure's type has a global actor already.
      if (Type closureType = getType(closure)) {
        if (auto closureFnType = closureType->getAs<FunctionType>()) {
          if (Type globalActor = closureFnType->getGlobalActor())
            return globalActor;
        }
      }

      // Look for an explicit attribute.
      return getExplicitGlobalActor(closure);
    }

  public:
    /// Determine the isolation of a particular closure.
    ///
    /// This function assumes that enclosing closures have already had their
    /// isolation checked.
    ActorIsolation determineClosureIsolation(
        AbstractClosureExpr *closure) {
      bool preconcurrency = false;

      if (auto explicitClosure = dyn_cast<ClosureExpr>(closure)) {
        preconcurrency = explicitClosure->isIsolatedByPreconcurrency();

        // If the closure specifies a global actor, use it.
        if (Type globalActor = resolveGlobalActorType(explicitClosure))
          return ActorIsolation::forGlobalActor(globalActor)
              .withPreconcurrency(preconcurrency);

        if (auto *attr =
                explicitClosure->getAttrs().getAttribute<NonisolatedAttr>();
            attr && ctx.LangOpts.hasFeature(Feature::ClosureIsolation)) {
          return ActorIsolation::forNonisolated(attr->isUnsafe())
              .withPreconcurrency(preconcurrency);
        }
      }

      // If a closure has an isolated parameter, it is isolated to that
      // parameter.
      for (auto param : *closure->getParameters()) {
        if (param->isIsolated())
          return ActorIsolation::forActorInstanceCapture(param)
              .withPreconcurrency(preconcurrency);
      }

      // If we have a closure that acts as an isolation inference boundary, then
      // we return that it is non-isolated.
      //
      // NOTE: Since we already checked for global actor isolated things, we
      // know that all Sendable closures must be nonisolated. That is why it is
      // safe to rely on this path to handle Sendable closures.
      if (isIsolationInferenceBoundaryClosure(
              closure, true /*is for closure isolation*/))
        return ActorIsolation::forNonisolated(/*unsafe=*/false)
            .withPreconcurrency(preconcurrency);

      // A non-Sendable closure gets its isolation from its context.
      auto parentIsolation = getActorIsolationOfContext(
          closure->getParent(), getClosureActorIsolation);
      preconcurrency |= parentIsolation.preconcurrency();

      // We must have parent isolation determined to get here.
      switch (parentIsolation) {
      case ActorIsolation::Nonisolated:
      case ActorIsolation::NonisolatedUnsafe:
      case ActorIsolation::Unspecified:
        return ActorIsolation::forNonisolated(parentIsolation ==
                                              ActorIsolation::NonisolatedUnsafe)
            .withPreconcurrency(preconcurrency);

      case ActorIsolation::Erased:
        llvm_unreachable("context cannot have erased isolation");

      case ActorIsolation::GlobalActor: {
        Type globalActor = closure->mapTypeIntoContext(
            parentIsolation.getGlobalActor()->mapTypeOutOfContext());
        return ActorIsolation::forGlobalActor(globalActor)
            .withPreconcurrency(preconcurrency);
      }

      case ActorIsolation::ActorInstance: {
        if (checkIsolatedCapture) {
          if (auto param = closure->getCaptureInfo().getIsolatedParamCapture())
            return ActorIsolation::forActorInstanceCapture(param)
                .withPreconcurrency(preconcurrency);
        } else {
          // If we don't have capture information during code completion, assume
          // that the closure captures the `isolated` parameter from the parent
          // context.
          return parentIsolation;
        }

        return ActorIsolation::forNonisolated(/*unsafe=*/false)
            .withPreconcurrency(preconcurrency);
      }
    }
    }

  };
}

bool ActorIsolationChecker::mayExecuteConcurrentlyWith(
    const DeclContext *useContext, const DeclContext *defContext) {
  // Fast path for when the use and definition contexts are the same.
  if (useContext == defContext)
    return false;

  bool isolatedStateMayEscape = false;

  auto useIsolation = getActorIsolationOfContext(
      const_cast<DeclContext *>(useContext), getClosureActorIsolation);
  if (useIsolation.isActorIsolated()) {
    auto defIsolation = getActorIsolationOfContext(
        const_cast<DeclContext *>(defContext), getClosureActorIsolation);
    // If both contexts are isolated to the same actor, then they will not
    // execute concurrently.
    if (useIsolation == defIsolation)
      return false;

    auto &ctx = useContext->getASTContext();
    bool regionIsolationEnabled =
        ctx.LangOpts.hasFeature(Feature::RegionBasedIsolation);
    
    // Globally-isolated closures may never be executed concurrently.
    if (ctx.LangOpts.hasFeature(Feature::GlobalActorIsolatedTypesUsability) &&
        regionIsolationEnabled && useIsolation.isGlobalActor())
      return false;

    // If the local function is not Sendable, its isolation differs
    // from that of the context, and both contexts are actor isolated,
    // then capturing non-Sendable values allows the closure to stash
    // those values into actor isolated state. The original context
    // may also stash those values into isolated state, enabling concurrent
    // access later on.
    isolatedStateMayEscape =
        (!regionIsolationEnabled &&
        useIsolation.isActorIsolated() && defIsolation.isActorIsolated());
  }

  // Walk the context chain from the use to the definition.
  while (useContext != defContext) {
    // If we find a concurrent closure... it can be run concurrently.
    if (auto closure = dyn_cast<AbstractClosureExpr>(useContext)) {
      if (isSendableClosure(closure, /*forActorIsolation=*/false))
        return true;

      if (isolatedStateMayEscape)
        return true;
    }

    if (auto func = dyn_cast<FuncDecl>(useContext)) {
      if (func->isLocalCapture()) {
        // If the function is @Sendable... it can be run concurrently.
        if (func->isSendable())
          return true;

        if (isolatedStateMayEscape)
          return true;
      }
    }

    // If we hit a module-scope or type context context, it's not
    // concurrent.
    useContext = useContext->getParent();
    if (useContext->isModuleScopeContext() || useContext->isTypeContext())
      return false;
  }

  // We hit the same context, so it won't execute concurrently.
  return false;
}

void swift::checkTopLevelActorIsolation(TopLevelCodeDecl *decl) {
  ActorIsolationChecker checker(decl);
  if (auto *body = decl->getBody())
    body->walk(checker);
}

void swift::checkFunctionActorIsolation(AbstractFunctionDecl *decl) {
  // Disable this check for @LLDBDebuggerFunction functions.
  if (decl->getAttrs().hasAttribute<LLDBDebuggerFunctionAttr>())
    return;

  auto &ctx = decl->getASTContext();
  ActorIsolationChecker checker(decl);
  if (auto body = decl->getBody()) {
    body->walk(checker);
    if (ctx.LangOpts.hasFeature(Feature::GroupActorErrors)) {
      checker.diagnoseIsolationErrors();
    }
  }
  if (auto ctor = dyn_cast<ConstructorDecl>(decl)) {
    if (auto superInit = ctor->getSuperInitCall())
      superInit->walk(checker);
  }

  if (decl->getAttrs().hasAttribute<DistributedActorAttr>()) {
    if (auto func = dyn_cast<FuncDecl>(decl)) {
      checkDistributedFunction(func);
    }
  }
}

void swift::checkEnumElementActorIsolation(
    EnumElementDecl *element, Expr *expr) {
  ActorIsolationChecker checker(element);
  expr->walk(checker);
}

void swift::checkPropertyWrapperActorIsolation(
    VarDecl *wrappedVar, Expr *expr) {
  ActorIsolationChecker checker(wrappedVar->getDeclContext());
  expr->walk(checker);
}

ActorIsolation swift::determineClosureActorIsolation(
    AbstractClosureExpr *closure, llvm::function_ref<Type(Expr *)> getType,
    llvm::function_ref<ActorIsolation(AbstractClosureExpr *)>
        getClosureActorIsolation) {
  ActorIsolationChecker checker(closure->getParent(), getType,
                                getClosureActorIsolation,
                                /*checkIsolatedCapture=*/false);
  return checker.determineClosureIsolation(closure);
}

/// Determine actor isolation solely from attributes.
///
/// \returns the actor isolation determined from attributes alone (with no
/// inference rules). Returns \c None if there were no attributes on this
/// declaration.
static std::optional<ActorIsolation>
getIsolationFromAttributes(const Decl *decl, bool shouldDiagnose = true,
                           bool onlyExplicit = false) {
  // Look up attributes on the declaration that can affect its actor isolation.
  // If any of them are present, use that attribute.
  auto isolatedAttr = decl->getAttrs().getAttribute<IsolatedAttr>();
  auto nonisolatedAttr = decl->getAttrs().getAttribute<NonisolatedAttr>();
  auto globalActorAttr = decl->getGlobalActorAttr();

  // Remove implicit attributes if we only care about explicit ones.
  if (onlyExplicit) {
    if (nonisolatedAttr && nonisolatedAttr->isImplicit())
      nonisolatedAttr = nullptr;
    if (isolatedAttr && isolatedAttr->isImplicit())
      isolatedAttr = nullptr;
    if (globalActorAttr && globalActorAttr->first->isImplicit())
      globalActorAttr = std::nullopt;
  }

  unsigned numIsolationAttrs = (isolatedAttr ? 1 : 0) +
                               (nonisolatedAttr ? 1 : 0) +
                               (globalActorAttr ? 1 : 0);
  if (numIsolationAttrs == 0) {
    if (isa<DestructorDecl>(decl) && !decl->isImplicit()) {
      return ActorIsolation::forNonisolated(false);
    }
    return std::nullopt;
  }

  // Only one such attribute is valid, but we only actually care of one of
  // them is a global actor.
  if (numIsolationAttrs > 1 && globalActorAttr && shouldDiagnose) {
    struct NameAndRange {
      StringRef name;
      SourceRange range;

      NameAndRange(StringRef _name, SourceRange _range)
          : name(_name), range(_range) {}
    };

    llvm::SmallVector<NameAndRange, 3> attributes;
    if (isolatedAttr) {
      attributes.push_back(NameAndRange(isolatedAttr->getAttrName(),
                                        isolatedAttr->getRangeWithAt()));
    }
    if (nonisolatedAttr) {
      attributes.push_back(NameAndRange(nonisolatedAttr->getAttrName(),
                                        nonisolatedAttr->getRangeWithAt()));
    }
    if (globalActorAttr) {
      attributes.push_back(
          NameAndRange(globalActorAttr->second->getName().str(),
                       globalActorAttr->first->getRangeWithAt()));
    }
    if (attributes.size() == 3) {
      decl->diagnose(diag::actor_isolation_multiple_attr_3, decl,
                     attributes[0].name, attributes[1].name, attributes[2].name)
          .highlight(attributes[0].range)
          .highlight(attributes[1].range)
          .highlight(attributes[2].range);
    } else {
      assert(attributes.size() == 2);
      decl->diagnose(diag::actor_isolation_multiple_attr_2, decl,
                     attributes[0].name, attributes[1].name)
          .highlight(attributes[0].range)
          .highlight(attributes[1].range);
    }
  }

  // If the declaration is explicitly marked 'nonisolated', report it as
  // independent.
  if (nonisolatedAttr) {
    return ActorIsolation::forNonisolated(nonisolatedAttr->isUnsafe());
  }

  // If the declaration is explicitly marked 'isolated', infer actor isolation
  // from the context. Currently applies only to DestructorDecl
  if (isolatedAttr) {
    assert(isa<DestructorDecl>(decl));

    auto dc = decl->getDeclContext();
    auto selfTypeDecl = dc->getSelfNominalTypeDecl();
    std::optional<ActorIsolation> result;
    if (selfTypeDecl) {
      if (selfTypeDecl->isAnyActor()) {
        result = ActorIsolation::forActorInstanceSelf(selfTypeDecl);
      } else {
        // If the declaration is in an extension that has one of the isolation
        // attributes, use that.
        if (auto ext = dyn_cast<ExtensionDecl>(dc)) {
          result = getIsolationFromAttributes(ext);
        }

        if (!result) {
          result = getActorIsolation(selfTypeDecl);
        }
      }

      if (!result || !result->isActorIsolated()) {
        if (shouldDiagnose) {
          ASTContext &ctx = decl->getASTContext();
          ctx.Diags.diagnose(isolatedAttr->getLocation(),
                             diag::isolated_deinit_no_isolation,
                             selfTypeDecl->getName());
        }
        // Try to use isolation of the overridden decl as a recovery strategy.
        // This prevents additions errors about mismatched isolation.
        if (auto value = dyn_cast<ValueDecl>(decl)) {
          ValueDecl *overriddenValue = value->getOverriddenDeclOrSuperDeinit();
          if (overriddenValue) {
            // use the overridden decl's iso as the default isolation for this
            // decl.
            auto overriddenIsolation = getOverriddenIsolationFor(value);
            if (overriddenIsolation.isActorIsolated()) {
              result = overriddenIsolation;
            }
          }
        }
      }
    }
    return result;
  }

  // If the declaration is marked with a global actor, report it as being
  // part of that global actor.
  if (globalActorAttr) {
    ASTContext &ctx = decl->getASTContext();
    auto dc = decl->getInnermostDeclContext();
    Type globalActorType = evaluateOrDefault(
        ctx.evaluator,
        CustomAttrTypeRequest{
          globalActorAttr->first, dc, CustomAttrTypeKind::GlobalActor},
        Type());
    if (!globalActorType || globalActorType->hasError())
      return ActorIsolation::forUnspecified();

    // Handle @<global attribute type>(unsafe).
    auto *attr = globalActorAttr->first;
    bool isUnsafe = attr->isArgUnsafe();
    if (attr->hasArgs()) {
      if (isUnsafe) {
        SourceFile *file = decl->getDeclContext()->getParentSourceFile();
        bool inSwiftinterface =
            file && file->Kind == SourceFileKind::Interface;
        ctx.Diags.diagnose(
            attr->getLocation(),
            diag::unsafe_global_actor)
          .fixItRemove(attr->getArgs()->getSourceRange())
          .fixItInsert(attr->getLocation(), "@preconcurrency ")
          .warnUntilSwiftVersion(6)
          .limitBehaviorIf(inSwiftinterface, DiagnosticBehavior::Ignore);
      } else {
        ctx.Diags.diagnose(
            attr->getLocation(),
            diag::global_actor_arg, globalActorType)
          .fixItRemove(attr->getArgs()->getSourceRange());
      }
    }

    return ActorIsolation::forGlobalActor(
        globalActorType->mapTypeOutOfContext())
        .withPreconcurrency(decl->preconcurrency() || isUnsafe);
  }

  llvm_unreachable("Forgot about an attribute?");
}

/// Infer isolation from witnessed protocol requirements.
static std::optional<InferredActorIsolation>
getIsolationFromWitnessedRequirements(ValueDecl *value) {
  // Associated types cannot have isolation, so there's no such inference for
  // type witnesses.
  if (isa<TypeDecl>(value))
    return std::nullopt;

  auto dc = value->getDeclContext();
  auto idc = dyn_cast_or_null<IterableDeclContext>(dc->getAsDecl());
  if (!idc)
    return std::nullopt;

  if (dc->getSelfProtocolDecl())
    return std::nullopt;

  // Walk through each of the conformances in this context, collecting any
  // requirements that have actor isolation.
  auto conformances = idc->getLocalConformances( // note this
      ConformanceLookupKind::NonStructural);
  using IsolatedRequirement =
      std::tuple<ProtocolConformance *, ActorIsolation, ValueDecl *>;
  SmallVector<IsolatedRequirement, 2> isolatedRequirements;
  for (auto conformance : conformances) {
    auto protocol = conformance->getProtocol();
    for (auto found : protocol->lookupDirect(value->getName())) {
      if (!isa<ProtocolDecl>(found->getDeclContext()))
        continue;

      auto requirement = dyn_cast<ValueDecl>(found);
      if (!requirement || isa<TypeDecl>(requirement))
        continue;

      auto requirementIsolation = getActorIsolation(requirement);
      switch (requirementIsolation) {
      case ActorIsolation::ActorInstance:
      case ActorIsolation::Unspecified:
        continue;

      case ActorIsolation::Erased:
        llvm_unreachable("requirement cannot have erased isolation");

      case ActorIsolation::GlobalActor:
      case ActorIsolation::Nonisolated:
      case ActorIsolation::NonisolatedUnsafe:
        break;
      }

      auto witness = conformance->getWitnessDecl(requirement);
      if (witness != value)
        continue;

      isolatedRequirements.push_back(
          IsolatedRequirement{conformance, requirementIsolation, requirement});
    }
  }

  // Filter out duplicate actors.
  SmallPtrSet<CanType, 2> globalActorTypes;
  bool sawActorIndependent = false;
  isolatedRequirements.erase(
      std::remove_if(isolatedRequirements.begin(), isolatedRequirements.end(),
                     [&](IsolatedRequirement &isolated) {
    auto isolation = std::get<1>(isolated);
    switch (isolation) {
      case ActorIsolation::ActorInstance:
        llvm_unreachable("protocol requirements cannot be actor instances");

      case ActorIsolation::Nonisolated:
      case ActorIsolation::NonisolatedUnsafe:
        // We only need one nonisolated.
        if (sawActorIndependent)
          return true;

        sawActorIndependent = true;
        return false;

      case ActorIsolation::Erased:
        llvm_unreachable("requirements cannot have erased isolation");

      case ActorIsolation::Unspecified:
        return true;

      case ActorIsolation::GlobalActor: {
        // Substitute into the global actor type.
        auto conformance = std::get<0>(isolated);
        auto requirementSubs = SubstitutionMap::getProtocolSubstitutions(
            conformance->getProtocol(), dc->getSelfTypeInContext(),
            ProtocolConformanceRef(conformance));
        Type globalActor = isolation.getGlobalActor().subst(requirementSubs);
        if (!globalActorTypes.insert(globalActor->getCanonicalType()).second)
          return true;

        // Update the global actor type, now that we've done this substitution.
        std::get<1>(isolated) = ActorIsolation::forGlobalActor(globalActor)
            .withPreconcurrency(isolation.preconcurrency());
        return false;
      }
      }
      }),
      isolatedRequirements.end());

  if (isolatedRequirements.size() != 1)
    return std::nullopt;

  auto requirement = isolatedRequirements.front();
  auto isolation = std::get<1>(requirement);
  auto *protocol = std::get<0>(requirement)->getProtocol();
  return InferredActorIsolation{
    isolation,
    IsolationSource(protocol, IsolationSource::Conformance)
  };
}

/// Compute the isolation of a nominal type from the conformances that
/// are directly specified on the type.
static std::optional<InferredActorIsolation>
getIsolationFromConformances(NominalTypeDecl *nominal) {
  auto &ctx = nominal->getASTContext();

  if (isa<ProtocolDecl>(nominal))
    return std::nullopt;

  std::optional<InferredActorIsolation> foundIsolation;
  for (auto conformance :
       nominal->getLocalConformances(ConformanceLookupKind::NonStructural)) {

    // Don't include inherited conformances. If a conformance is inherited
    // from a superclass, the isolation of the subclass should be inferred
    // from the superclass, which is done directly in ActorIsolationRequest.
    // If the superclass has opted out of global actor inference, such as
    // by conforming to the protocol in an extension, then the subclass should
    // not infer isolation from the protocol.
    //
    // Gate this change behind an upcoming feature flag; isolation inference
    // changes can break source in language modes < 6.
    if (conformance->getKind() == ProtocolConformanceKind::Inherited &&
        ctx.LangOpts.hasFeature(Feature::GlobalActorIsolatedTypesUsability)) {
      continue;
    }

    auto *proto = conformance->getProtocol();
    switch (auto protoIsolation = getActorIsolation(proto)) {
    case ActorIsolation::ActorInstance:
    case ActorIsolation::Unspecified:
    case ActorIsolation::Nonisolated:
    case ActorIsolation::NonisolatedUnsafe:
      break;

    case ActorIsolation::Erased:
      llvm_unreachable("protocol cannot have erased isolation");

    case ActorIsolation::GlobalActor:
      if (!foundIsolation) {
        foundIsolation = {
          protoIsolation,
          IsolationSource(proto, IsolationSource::Conformance)
        };
        continue;
      }

      if (foundIsolation->isolation != protoIsolation)
        return std::nullopt;

      break;
    }
  }

  return foundIsolation;
}

/// Compute the isolation of a protocol
static std::optional<InferredActorIsolation>
getIsolationFromInheritedProtocols(ProtocolDecl *protocol) {
  std::optional<InferredActorIsolation> foundIsolation;
  bool conflict = false;

  auto inferIsolation = [&](ValueDecl *decl) {
    switch (auto protoIsolation = getActorIsolation(decl)) {
    case ActorIsolation::ActorInstance:
    case ActorIsolation::Unspecified:
    case ActorIsolation::Nonisolated:
    case ActorIsolation::NonisolatedUnsafe:
      return;

    case ActorIsolation::Erased:
      llvm_unreachable("protocol cannot have erased isolation");

    case ActorIsolation::GlobalActor:
      if (!foundIsolation) {
        foundIsolation = {
          protoIsolation,
          IsolationSource(decl, IsolationSource::Conformance)
        };
        return;
      }

      if (foundIsolation->isolation != protoIsolation)
        conflict = true;

      return;
    }
  };

  for (auto inherited : protocol->getInheritedProtocols()) {
    inferIsolation(inherited);
  }

  if (auto *superclass = protocol->getSuperclassDecl()) {
    inferIsolation(superclass);
  }

  if (conflict)
    return std::nullopt;

  return foundIsolation;
}

/// Compute the isolation of a nominal type from the property wrappers on
/// any stored properties.
static std::optional<ActorIsolation>
getIsolationFromWrappers(NominalTypeDecl *nominal) {
  if (!isa<StructDecl>(nominal) && !isa<ClassDecl>(nominal))
    return std::nullopt;

  if (!nominal->getParentSourceFile())
    return std::nullopt;

  ASTContext &ctx = nominal->getASTContext();
  if (ctx.LangOpts.hasFeature(Feature::DisableOutwardActorInference)) {
    // In Swift 6, we no longer infer isolation of a nominal type
    // based on the property wrappers used in its stored properties
    return std::nullopt;
  }

  std::optional<ActorIsolation> foundIsolation;
  for (auto member : nominal->getMembers()) {
    auto var = dyn_cast<VarDecl>(member);
    if (!var || !var->isInstanceMember())
      continue;

    auto info = var->getAttachedPropertyWrapperTypeInfo(0);
    if (!info)
      continue;

    auto isolation = getActorIsolation(info.valueVar);

    // Inconsistent wrappedValue/projectedValue isolation disables inference.
    if (info.projectedValueVar &&
        getActorIsolation(info.projectedValueVar) != isolation)
      continue;

    switch (isolation) {
    case ActorIsolation::ActorInstance:
    case ActorIsolation::Unspecified:
    case ActorIsolation::Nonisolated:
    case ActorIsolation::NonisolatedUnsafe:
      break;

    case ActorIsolation::Erased:
      llvm_unreachable("variable cannot have erased isolation");

    case ActorIsolation::GlobalActor:
      if (!foundIsolation) {
        foundIsolation = isolation;
        continue;
      }

      if (*foundIsolation != isolation)
        return std::nullopt;

      break;
    }
  }

  return foundIsolation;
}

namespace {

/// Describes how actor isolation is propagated to a member, if at all.
enum class MemberIsolationPropagation {
  GlobalActor,
  AnyIsolation
};

}
/// Determine how the given member can receive its isolation from its type
/// context.
static std::optional<MemberIsolationPropagation>
getMemberIsolationPropagation(const ValueDecl *value) {
  if (!value->getDeclContext()->isTypeContext())
    return std::nullopt;

  switch (value->getKind()) {
  case DeclKind::Import:
  case DeclKind::Extension:
  case DeclKind::TopLevelCode:
  case DeclKind::InfixOperator:
  case DeclKind::PrefixOperator:
  case DeclKind::PostfixOperator:
  case DeclKind::IfConfig:
  case DeclKind::PoundDiagnostic:
  case DeclKind::PrecedenceGroup:
  case DeclKind::Missing:
  case DeclKind::MissingMember:
  case DeclKind::Class:
  case DeclKind::Enum:
  case DeclKind::Protocol:
  case DeclKind::Struct:
  case DeclKind::TypeAlias:
  case DeclKind::GenericTypeParam:
  case DeclKind::AssociatedType:
  case DeclKind::OpaqueType:
  case DeclKind::Param:
  case DeclKind::Module:
  case DeclKind::EnumCase:
  case DeclKind::EnumElement:
  case DeclKind::Macro:
  case DeclKind::MacroExpansion:
    return std::nullopt;

  case DeclKind::PatternBinding:
    return MemberIsolationPropagation::GlobalActor;

  case DeclKind::Constructor:
    return MemberIsolationPropagation::AnyIsolation;

  case DeclKind::Destructor:
    if (value->getAttrs().getAttribute<IsolatedAttr>()) {
      return MemberIsolationPropagation::AnyIsolation;
    } else {
      return std::nullopt;
    }

  case DeclKind::Func:
  case DeclKind::Accessor:
  case DeclKind::Subscript:
  case DeclKind::Var:
    return value->isInstanceMember() ? MemberIsolationPropagation::AnyIsolation
                                     : MemberIsolationPropagation::GlobalActor;

  case DeclKind::BuiltinTuple:
    llvm_unreachable("BuiltinTupleDecl should not show up here");
  }
}

/// Given a property, determine the isolation when it part of a wrapped
/// property.
static ActorIsolation getActorIsolationFromWrappedProperty(VarDecl *var) {
  // If this is a variable with a property wrapper, infer from the property
  // wrapper's wrappedValue.
  if (auto wrapperInfo = var->getAttachedPropertyWrapperTypeInfo(0)) {
    if (auto wrappedValue = wrapperInfo.valueVar) {
      if (auto isolation = getActorIsolation(wrappedValue))
        return isolation;
    }
  }

  // If this is the backing storage for a property wrapper, infer from the
  // type of the outermost property wrapper.
  if (auto originalVar = var->getOriginalWrappedProperty(
          PropertyWrapperSynthesizedPropertyKind::Backing)) {
    if (auto backingType =
            originalVar->getPropertyWrapperBackingPropertyType()) {
      if (auto backingNominal = backingType->getAnyNominal()) {
        if (!isa<ClassDecl>(backingNominal) ||
            !cast<ClassDecl>(backingNominal)->isActor()) {
          if (auto isolation = getActorIsolation(backingNominal))
            return isolation;
        }
      }
    }
  }

  // If this is the projected property for a property wrapper, infer from
  // the property wrapper's projectedValue.
  if (auto originalVar = var->getOriginalWrappedProperty(
          PropertyWrapperSynthesizedPropertyKind::Projection)) {
    if (auto wrapperInfo =
            originalVar->getAttachedPropertyWrapperTypeInfo(0)) {
      if (auto projectedValue = wrapperInfo.projectedValueVar) {
        if (auto isolation = getActorIsolation(projectedValue))
          return isolation;
      }
    }
  }

  return ActorIsolation::forUnspecified();
}

static std::optional<ActorIsolation>
getActorIsolationForMainFuncDecl(FuncDecl *fnDecl) {
  // Ensure that the base type that this function is declared in has @main
  // attribute
  NominalTypeDecl *declContext =
      dyn_cast<NominalTypeDecl>(fnDecl->getDeclContext());
  if (ExtensionDecl *exDecl =
          dyn_cast<ExtensionDecl>(fnDecl->getDeclContext())) {
    declContext = exDecl->getExtendedNominal();
  }

  // We're not even in a nominal decl type, this can't be the main function decl
  if (!declContext)
    return {};
  const bool isMainDeclContext =
      declContext->getAttrs().hasAttribute<MainTypeAttr>(
          /*allow invalid*/ true);

  ASTContext &ctx = fnDecl->getASTContext();

  const bool isMainMain = fnDecl->isMainTypeMainMethod();
  const bool isMainInternalMain =
      fnDecl->getBaseIdentifier() == ctx.getIdentifier("$main") &&
      !fnDecl->isInstanceMember() &&
      fnDecl->getResultInterfaceType()->isVoid() &&
      fnDecl->getParameters()->size() == 0;
  const bool isMainFunction =
      isMainDeclContext && (isMainMain || isMainInternalMain);
  const bool hasMainActor = !ctx.getMainActorType().isNull();

  return isMainFunction && hasMainActor
             ? ActorIsolation::forGlobalActor(
                   ctx.getMainActorType()->mapTypeOutOfContext())
             : std::optional<ActorIsolation>();
}

/// Check rules related to global actor attributes on a class declaration.
///
/// \returns true if an error occurred.
static bool checkClassGlobalActorIsolation(
    ClassDecl *classDecl, ActorIsolation isolation) {
  assert(isolation.isGlobalActor());

  // A class can only be annotated with a global actor if it has no
  // superclass, the superclass is annotated with the same global actor, or
  // the superclass is NSObject. A subclass of a global-actor-annotated class
  // must be isolated to the same global actor.
  auto superclassDecl = classDecl->getSuperclassDecl();
  if (!superclassDecl)
    return false;

  if (superclassDecl->isNSObject())
    return false;

  // Ignore actors outright. They'll be diagnosed later.
  if (classDecl->isActor() || superclassDecl->isActor())
    return false;

  // Check the superclass's isolation.
  bool downgradeToWarning = false;
  auto superIsolation = getActorIsolation(superclassDecl);
  switch (superIsolation) {
  case ActorIsolation::Unspecified:
  case ActorIsolation::Nonisolated:
  case ActorIsolation::NonisolatedUnsafe: {
    return false;
  }

  case ActorIsolation::Erased:
    llvm_unreachable("class cannot have erased isolation");

  case ActorIsolation::ActorInstance:
    // This is an error that will be diagnosed later. Ignore it here.
    return false;

  case ActorIsolation::GlobalActor: {
    // If the global actors match, we're fine.
    Type superclassGlobalActor = superIsolation.getGlobalActor();
    SubstitutionMap subsMap = classDecl->getDeclaredInterfaceType()
      ->getSuperclassForDecl(superclassDecl)
      ->getContextSubstitutionMap(superclassDecl);
    Type superclassGlobalActorInSub = superclassGlobalActor.subst(subsMap);
    if (isolation.getGlobalActor()->isEqual(superclassGlobalActorInSub))
      return false;

    break;
  }
  }

  // Complain about the mismatch.
  classDecl->diagnose(diag::actor_isolation_superclass_mismatch, isolation,
                      classDecl, superIsolation, superclassDecl)
      .warnUntilSwiftVersionIf(downgradeToWarning, 6);
  return true;
}

namespace {
  /// Describes the result of checking override isolation.
  enum class OverrideIsolationResult {
    /// The override is permitted.
    Allowed,
    /// The override is permitted, but requires a Sendable check.
    Sendable,
    /// The override is not permitted.
    Disallowed,
  };
}

/// Return the isolation of the declaration overridden by this declaration,
/// in the context of the
static ActorIsolation getOverriddenIsolationFor(const ValueDecl *value) {
  auto overridden = value->getOverriddenDeclOrSuperDeinit();
  assert(overridden && "Doesn't have an overridden declaration");

  auto isolation = getActorIsolation(overridden);
  if (!isolation.requiresSubstitution())
    return isolation;

  SubstitutionMap subs;
  if (Type selfType = value->getDeclContext()->getSelfInterfaceType()) {
    subs = selfType->getMemberSubstitutionMap(overridden);
  }
  return isolation.subst(subs);
}

ConcreteDeclRef swift::getDeclRefInContext(ValueDecl *value) {
  auto declContext = value->getInnermostDeclContext();
  if (auto genericEnv = declContext->getGenericEnvironmentOfContext()) {
    return ConcreteDeclRef(
        value, genericEnv->getForwardingSubstitutionMap());
  }

  return ConcreteDeclRef(value);
}

static bool isNSObjectInit(ValueDecl *overridden) {
  auto *classDecl = dyn_cast_or_null<ClassDecl>(
      overridden->getDeclContext()->getSelfNominalTypeDecl());
  if (!classDecl || !classDecl->isNSObject()) {
    return false;
  }

  return isa<ConstructorDecl>(overridden);
}

/// Generally speaking, the isolation of the decl that overrides
/// must match the overridden decl. But there are a number of exceptions,
/// e.g., the decl that overrides can be nonisolated.
/// \param isolation the isolation of the overriding declaration.
static OverrideIsolationResult validOverrideIsolation(
    ValueDecl *value, ActorIsolation isolation,
    ValueDecl *overridden, ActorIsolation overriddenIsolation) {
  ConcreteDeclRef valueRef = getDeclRefInContext(value);
  auto declContext = value->getInnermostDeclContext();
  auto &ctx = declContext->getASTContext();

  // Normally we are checking if overriding declaration can be called by calling
  // overriden declaration. But in case of destructors, overriden declaration is
  // always callable by definition and we are checking that subclass deinit can
  // call super deinit.
  bool isDtor = isa<DestructorDecl>(value);

  auto refResult = ActorReferenceResult::forReference(
      valueRef, SourceLoc(), declContext, std::nullopt, std::nullopt,
      isDtor ? overriddenIsolation : isolation,
      isDtor ? isolation : overriddenIsolation);
  switch (refResult) {
  case ActorReferenceResult::SameConcurrencyDomain:
    return OverrideIsolationResult::Allowed;

  case ActorReferenceResult::ExitsActorToNonisolated:
    return OverrideIsolationResult::Sendable;

  case ActorReferenceResult::EntersActor:
    // It's okay to enter the actor when the overridden declaration is
    // asynchronous (because it will do the switch) or is accessible from
    // anywhere.
    if (isAsyncDecl(overridden) ||
        isAccessibleAcrossActors(
            overridden, refResult.isolation, declContext)) {
      return OverrideIsolationResult::Sendable;
    }

    // If the overridden declaration is from Objective-C with no actor
    // annotation, don't allow overriding isolation in complete concurrency
    // checking. Calls from outside the actor, via the nonisolated superclass
    // method that is dynamically dispatched, will crash at runtime due to
    // the dynamic isolation check in the @objc thunk.
    //
    // There's a narrow carve out for `NSObject.init()` because overriding
    // this init of `@MainActor`-isolated type is difficult-to-impossible,
    // especially if you need to call an initializer from an intermediate
    // superclass that is also `@MainActor`-isolated. This won't admit a
    // runtime data-race safety hole, because dynamic isolation checks will
    // be inserted in the @objc thunks under `DynamicActorIsolation`, and
    // direct calls will enforce `@MainActor` as usual.
    if (isNSObjectInit(overridden) ||
        (ctx.LangOpts.StrictConcurrencyLevel != StrictConcurrency::Complete &&
         overridden->hasClangNode() && !overriddenIsolation)) {
      return OverrideIsolationResult::Allowed;
    }

    return OverrideIsolationResult::Disallowed;
  }
}

/// Retrieve the index of the first isolated parameter of the given
/// declaration, if there is one.
static std::optional<unsigned> getIsolatedParamIndex(ValueDecl *value) {
  auto params = getParameterList(value);
  if (!params)
    return std::nullopt;

  for (unsigned paramIdx : range(params->size())) {
    auto param = params->get(paramIdx);
    if (param->isIsolated())
      return paramIdx;
  }

  return std::nullopt;
}

static bool belongsToActor(ValueDecl *value) {
  if (auto nominal = value->getDeclContext()->getSelfNominalTypeDecl()) {
    return nominal->isAnyActor();
  }
  return false;
}

/// Verifies rules about `isolated` parameters for the given decl. There is more
/// checking about these in TypeChecker::checkParameterList.
///
/// This function is focused on rules that apply when it's a declaration with
/// an isolated parameter, rather than some generic parameter list in a
/// DeclContext.
///
/// This function assumes the value already contains an isolated parameter.
static void checkDeclWithIsolatedParameter(ValueDecl *value) {
  // assume there is an isolated parameter.
  assert(getIsolatedParamIndex(value));

  // Suggest removing global-actor attributes written on it, as its ignored.
  if (auto attr = value->getGlobalActorAttr()) {
    if (!attr->first->isImplicit()) {
      value->diagnose(diag::isolated_parameter_combined_global_actor_attr,
                      value->getDescriptiveKind())
          .fixItRemove(attr->first->getRangeWithAt())
          .warnUntilSwiftVersion(6);
    }
  }

  // Suggest removing `nonisolated` as it is also ignored
  if (auto attr = value->getAttrs().getAttribute<NonisolatedAttr>()) {
    if (!attr->isImplicit()) {
      value->diagnose(diag::isolated_parameter_combined_nonisolated,
                      value->getDescriptiveKind())
          .fixItRemove(attr->getRangeWithAt())
          .warnUntilSwiftVersion(6);
    }
  }
}

<<<<<<< HEAD
static void addAttributesForActorIsolation(ValueDecl *value,
                                           ActorIsolation isolation) {
  ASTContext &ctx = value->getASTContext();
  switch (isolation) {
  case ActorIsolation::Nonisolated:
  case ActorIsolation::NonisolatedUnsafe: {
    value->getAttrs().add(new (ctx) NonisolatedAttr(
        isolation == ActorIsolation::NonisolatedUnsafe, /*implicit=*/true));
    break;
  }
  case ActorIsolation::GlobalActor: {
    auto typeExpr = TypeExpr::createImplicit(isolation.getGlobalActor(), ctx);
    auto attr =
        CustomAttr::create(ctx, SourceLoc(), typeExpr, /*implicit=*/true);
    value->getAttrs().add(attr);
=======
InferredActorIsolation ActorIsolationRequest::evaluate(
    Evaluator &evaluator, ValueDecl *value) const {
  auto &ctx = value->getASTContext();
>>>>>>> 4fc85d78

    if (isolation.preconcurrency() &&
        !value->getAttrs().hasAttribute<PreconcurrencyAttr>()) {
      auto preconcurrency = new (ctx) PreconcurrencyAttr(/*isImplicit*/ true);
      value->getAttrs().add(preconcurrency);
    }
    break;
  }
    case ActorIsolation::Erased:
      llvm_unreachable("cannot add attributes for erased isolation");
    case ActorIsolation::ActorInstance: {
      // Nothing to do. Default value for actors.
      assert(belongsToActor(value));
      break;
    }
    case ActorIsolation::Unspecified: {
      // Nothing to do. Default value for non-actors.
      assert(!belongsToActor(value));
      break;
    }
    }
}

ActorIsolation ActorIsolationRequest::evaluate(Evaluator &evaluator,
                                               ValueDecl *value) const {
  // If this declaration has actor-isolated "self", it's isolated to that
  // actor.
  if (evaluateOrDefault(evaluator, HasIsolatedSelfRequest{value}, false)) {
    auto actor = value->getDeclContext()->getSelfNominalTypeDecl();
    assert(actor && "could not find the actor that 'self' is isolated to");
<<<<<<< HEAD

    return ActorIsolation::forActorInstanceSelf(value);
=======
    return {
      ActorIsolation::forActorInstanceSelf(value),
      IsolationSource()
    };
>>>>>>> 4fc85d78
  }

  // If this declaration has an isolated parameter, it's isolated to that
  // parameter.
  if (auto paramIdx = getIsolatedParamIndex(value)) {
    checkDeclWithIsolatedParameter(value);

    ParamDecl *param = getParameterList(value)->get(*paramIdx);
    Type paramType = param->getDeclContext()->mapTypeIntoContext(
        param->getInterfaceType());
    Type actorType;
    if (auto wrapped = paramType->getOptionalObjectType()) {
      actorType = wrapped;
    } else {
      actorType = paramType;
    }
    if (auto actor = actorType->getAnyActor())
      return {
        ActorIsolation::forActorInstanceParameter(param, *paramIdx),
        IsolationSource()
      };
  }

  auto isolationFromAttr = getIsolationFromAttributes(value);
<<<<<<< HEAD

  // Diagnose global state that is not either immutable plus Sendable or
  // isolated to a global actor.
  auto checkGlobalIsolation = [var = dyn_cast<VarDecl>(value)](
                                  ActorIsolation isolation) {
    // Diagnose only declarations in the same module.
    //
    // TODO: This should be factored out from ActorIsolationRequest into
    // either ActorIsolationChecker or DeclChecker.
    if (var && var->getLoc(/*SerializedOK*/false) &&
        var->getASTContext().LangOpts.hasFeature(Feature::GlobalConcurrency) &&
        !isolation.isGlobalActor() &&
        (isolation != ActorIsolation::NonisolatedUnsafe)) {
      auto *classDecl = var->getDeclContext()->getSelfClassDecl();
      const bool isActorType = classDecl && classDecl->isAnyActor();
      if (var->isGlobalStorage() && !isActorType) {
        auto *diagVar = var;
        if (auto *originalVar = var->getOriginalWrappedProperty()) {
          diagVar = originalVar;
        }

        bool diagnosed = false;
        if (var->isLet()) {
          auto type = var->getInterfaceType();
          diagnosed = diagnoseIfAnyNonSendableTypes(
              type, SendableCheckContext(var->getDeclContext()),
              /*inDerivedConformance=*/Type(), /*typeLoc=*/SourceLoc(),
              /*diagnoseLoc=*/var->getLoc(),
              diag::shared_immutable_state_decl, diagVar);
        } else {
          diagVar->diagnose(diag::shared_mutable_state_decl, diagVar)
              .warnUntilSwiftVersion(6);
          diagnosed = true;
        }

        // If we diagnosed this global, tack on notes to suggest potential
        // courses of action.
        if (diagnosed) {
          if (!var->isLet()) {
            auto diag = diagVar->diagnose(diag::shared_state_make_immutable,
                                          diagVar);
            SourceLoc fixItLoc = getFixItLocForVarToLet(diagVar);
            if (fixItLoc.isValid()) {
              diag.fixItReplace(fixItLoc, "let");
            }
          }

          diagVar->diagnose(diag::shared_state_main_actor_node,
                            diagVar)
              .fixItInsert(diagVar->getAttributeInsertionLoc(false),
                           "@MainActor ");
          diagVar->diagnose(diag::shared_state_nonisolated_unsafe,
                            diagVar)
              .fixItInsert(diagVar->getAttributeInsertionLoc(true),
                           "nonisolated(unsafe) ");
        }
      }
    }
    return isolation;
  };

  ASTContext &ctx = value->getASTContext();
=======
>>>>>>> 4fc85d78
  if (isolationFromAttr && isolationFromAttr->preconcurrency() &&
      !value->getAttrs().hasAttribute<PreconcurrencyAttr>()) {
    auto preconcurrency =
        new (ctx) PreconcurrencyAttr(/*isImplicit*/true);
    value->getAttrs().add(preconcurrency);
  }

  if (FuncDecl *fd = dyn_cast<FuncDecl>(value)) {
    // Main.main() and Main.$main are implicitly MainActor-protected.
    // Any other isolation is an error.
    std::optional<ActorIsolation> mainIsolation =
        getActorIsolationForMainFuncDecl(fd);
    if (mainIsolation) {
      if (isolationFromAttr && isolationFromAttr->isGlobalActor()) {
        if (!areTypesEqual(isolationFromAttr->getGlobalActor(),
                           mainIsolation->getGlobalActor())) {
          fd->getASTContext().Diags.diagnose(
              fd->getLoc(), diag::main_function_must_be_mainActor);
        }
      }
      return {
        *mainIsolation,
        IsolationSource(fd, IsolationSource::MainFunction)
      };
    }
  }

  // If this declaration has one of the actor isolation attributes, report
  // that.
  if (isolationFromAttr) {
    // Classes with global actors have additional rules regarding inheritance.
    if (isolationFromAttr->isGlobalActor()) {
      if (auto classDecl = dyn_cast<ClassDecl>(value))
        checkClassGlobalActorIsolation(classDecl, *isolationFromAttr);
    }

    return {*isolationFromAttr,
            IsolationSource(/*source*/ nullptr, IsolationSource::Explicit)};
  }

  // Determine the default isolation for this declaration, which may still be
  // overridden by other inference rules.
  ActorIsolation defaultIsolation = ActorIsolation::forUnspecified();
  IsolationSource defaultIsolationSource;

  if (auto func = dyn_cast<AbstractFunctionDecl>(value)) {
    // A @Sendable function is assumed to be actor-independent.
    if (func->isSendable()) {
      defaultIsolation = ActorIsolation::forNonisolated(/*unsafe=*/false);
    }
  }

  // When no other isolation applies, an actor's non-async init is independent
  if (auto nominal = value->getDeclContext()->getSelfNominalTypeDecl())
    if (nominal->isAnyActor())
      if (auto ctor = dyn_cast<ConstructorDecl>(value))
        if (!ctor->hasAsync())
          defaultIsolation = ActorIsolation::forNonisolated(/*unsafe=*/false);

  // Look for and remember the overridden declaration's isolation.
  std::optional<ActorIsolation> overriddenIso;
  ValueDecl *overriddenValue = value->getOverriddenDeclOrSuperDeinit();
  if (overriddenValue) {
    // use the overridden decl's iso as the default isolation for this decl.
    defaultIsolation = getOverriddenIsolationFor(value);
    defaultIsolationSource =
        IsolationSource(overriddenValue, IsolationSource::Override);
    overriddenIso = defaultIsolation;
  }

  // Function used when returning an inferred isolation.
  auto inferredIsolation = [&](ActorIsolation inferred,
                               bool onlyGlobal = false) {
    // check if the inferred isolation is valid in the context of its overridden
    // isolation.
    if (overriddenValue) {
      // if the inferred isolation is not valid, then carry-over the overridden
      // declaration's isolation as this decl's inferred isolation.
      switch (validOverrideIsolation(value, inferred, overriddenValue,
                                     *overriddenIso)) {
      case OverrideIsolationResult::Allowed:
      case OverrideIsolationResult::Sendable:
        break;

      case OverrideIsolationResult::Disallowed:
        if (overriddenValue->hasClangNode() && overriddenIso->isUnspecified()) {
          inferred = overriddenIso->withPreconcurrency(true);
        } else {
          inferred = *overriddenIso;
        }
        break;
      }
    }

    // Add an implicit attribute to capture the actor isolation that was
    // inferred, so that (e.g.) it will be printed and serialized.
    switch (inferred) {
    case ActorIsolation::Nonisolated:
    case ActorIsolation::NonisolatedUnsafe:
      // Stored properties cannot be non-isolated, so don't infer it.
      if (auto var = dyn_cast<VarDecl>(value)) {
        if (!var->isStatic() && var->hasStorage())
          return ActorIsolation::forUnspecified().withPreconcurrency(
              inferred.preconcurrency());
      }

<<<<<<< HEAD
        // Add nonisolated attribute
        addAttributesForActorIsolation(value, inferred);
        break;

      case ActorIsolation::Erased:
        llvm_unreachable("cannot infer erased isolation");
      case ActorIsolation::GlobalActor: {
        // Add global actor attribute
        addAttributesForActorIsolation(value, inferred);
        break;
=======
      if (onlyGlobal) {
        return ActorIsolation::forUnspecified().withPreconcurrency(
            inferred.preconcurrency());
      }

      value->getAttrs().add(new (ctx) NonisolatedAttr(
          inferred == ActorIsolation::NonisolatedUnsafe, /*implicit=*/true));
      break;

    case ActorIsolation::Erased:
      llvm_unreachable("cannot infer erased isolation");

    case ActorIsolation::GlobalActor: {
      auto typeExpr = TypeExpr::createImplicit(inferred.getGlobalActor(), ctx);
      auto attr =
          CustomAttr::create(ctx, SourceLoc(), typeExpr, /*implicit=*/true);
      value->getAttrs().add(attr);

      if (inferred.preconcurrency() &&
          !value->getAttrs().hasAttribute<PreconcurrencyAttr>()) {
        auto preconcurrency = new (ctx) PreconcurrencyAttr(/*isImplicit*/ true);
        value->getAttrs().add(preconcurrency);
>>>>>>> 4fc85d78
      }

      break;
    }

    case ActorIsolation::ActorInstance:
    case ActorIsolation::Unspecified:
      if (onlyGlobal)
        return ActorIsolation::forUnspecified().withPreconcurrency(
            inferred.preconcurrency());

      // Nothing to do.
      break;
    }

    return inferred;
  };

  // If this is a local function, inherit the actor isolation from its
  // context if it global or was captured.
  if (auto func = dyn_cast<FuncDecl>(value)) {
    if (func->isLocalCapture() && !func->isSendable()) {
      auto *dc = func->getDeclContext();
      llvm::PointerUnion<Decl *, AbstractClosureExpr *> inferenceSource;
      if (auto *closure = dyn_cast<AbstractClosureExpr>(dc)) {
        inferenceSource = closure;
      } else {
        inferenceSource = dc->getAsDecl();
      }

      switch (auto enclosingIsolation = getActorIsolationOfContext(dc)) {
      case ActorIsolation::Nonisolated:
      case ActorIsolation::NonisolatedUnsafe:
      case ActorIsolation::Unspecified:
        // Do nothing.
        break;

      case ActorIsolation::Erased:
        llvm_unreachable("context cannot have erased isolation");

      case ActorIsolation::ActorInstance:
        return {
          inferredIsolation(enclosingIsolation),
          IsolationSource(inferenceSource, IsolationSource::LexicalContext)
        };

      case ActorIsolation::GlobalActor:
        return {
          inferredIsolation(enclosingIsolation),
          IsolationSource(inferenceSource, IsolationSource::LexicalContext)
        };
      }
    }
  }

  // If this is an accessor, use the actor isolation of its storage
  // declaration.
  if (auto accessor = dyn_cast<AccessorDecl>(value)) {
    return getInferredActorIsolation(accessor->getStorage());
  }

  if (auto var = dyn_cast<VarDecl>(value)) {
    auto &ctx = var->getASTContext();
    if (!ctx.LangOpts.isConcurrencyModelTaskToThread() &&
        var->isTopLevelGlobal() &&
        (ctx.LangOpts.StrictConcurrencyLevel >=
             StrictConcurrency::Complete ||
         var->getDeclContext()->isAsyncContext())) {
      if (Type mainActor = var->getASTContext().getMainActorType())
        return {
          inferredIsolation(
            ActorIsolation::forGlobalActor(mainActor))
              .withPreconcurrency(var->preconcurrency()),
          IsolationSource(/*source*/nullptr, IsolationSource::TopLevelCode)
        };
    }
    if (auto isolation = getActorIsolationFromWrappedProperty(var)) {
      return {
        inferredIsolation(isolation),
        IsolationSource(/*source*/nullptr, IsolationSource::None)
      };
    }
  }

  // If this is a dynamic replacement for another function, use the
  // actor isolation of the function it replaces.
  if (auto replacedDecl = value->getDynamicallyReplacedDecl()) {
    if (auto isolation = getActorIsolation(replacedDecl)) {
      return {
        inferredIsolation(isolation),
        IsolationSource(replacedDecl, IsolationSource::None)
      };
    }
  }

  if (shouldInferAttributeInContext(value->getDeclContext())) {
    // If the declaration witnesses a protocol requirement that is isolated,
    // use that.
    if (auto witnessedIsolation = getIsolationFromWitnessedRequirements(value)) {
      if (auto inferred = inferredIsolation(witnessedIsolation->isolation)) {
        return {
          inferred,
          witnessedIsolation->source
        };
      }
    }

    // If the declaration is a class with a superclass that has specified
    // isolation, use that.
    if (auto classDecl = dyn_cast<ClassDecl>(value)) {
      if (auto superclassDecl = classDecl->getSuperclassDecl()) {
        auto superclassIsolation = getActorIsolation(superclassDecl);
        if (!superclassIsolation.isUnspecified()) {
          if (superclassIsolation.requiresSubstitution()) {
            Type superclassType = classDecl->getSuperclass();
            if (!superclassType)
              return InferredActorIsolation::forUnspecified();

            SubstitutionMap subs = superclassType->getMemberSubstitutionMap(
                classDecl);
            superclassIsolation = superclassIsolation.subst(subs);
          }

          if (auto inferred = inferredIsolation(superclassIsolation)) {
            return {
              inferred,
              IsolationSource(superclassDecl, IsolationSource::Superclass)
            };
          }
        }
      }
    }

    if (auto nominal = dyn_cast<NominalTypeDecl>(value)) {
      // If the declaration is a nominal type and any of the protocols to which
      // it directly conforms is isolated to a global actor, use that.
      if (auto conformanceIsolation = getIsolationFromConformances(nominal)) {
        if (auto inferred = inferredIsolation(conformanceIsolation->isolation)) {
          return {
            inferred,
            conformanceIsolation->source
          };
        }
      }

      // For a protocol, inherit isolation from the directly-inherited
      // protocols.
      if (ctx.LangOpts.hasFeature(Feature::GlobalActorIsolatedTypesUsability)) {
        if (auto proto = dyn_cast<ProtocolDecl>(nominal)) {
          if (auto protoIsolation = getIsolationFromInheritedProtocols(proto)) {
            if (auto inferred = inferredIsolation(protoIsolation->isolation)) {
              return {
                inferred,
                protoIsolation->source
              };
            }
          }
        }
      }

      // Before Swift 6: If the declaration is a nominal type and any property
      // wrappers on its stored properties require isolation, use that.
      if (auto wrapperIsolation = getIsolationFromWrappers(nominal)) {
        if (auto inferred = inferredIsolation(*wrapperIsolation)) {
          return {
            inferred,
            IsolationSource()
          };
        }
      }
    }
  }

  // Infer isolation for a member.
  if (auto memberPropagation = getMemberIsolationPropagation(value)) {
    // If were only allowed to propagate global actors, do so.
    bool onlyGlobal =
        *memberPropagation == MemberIsolationPropagation::GlobalActor;

    // If the declaration is in an extension that has one of the isolation
    // attributes, use that.
    if (auto ext = dyn_cast<ExtensionDecl>(value->getDeclContext())) {
      if (auto isolationFromAttr = getIsolationFromAttributes(ext)) {
        return {
          inferredIsolation(*isolationFromAttr, onlyGlobal),
          IsolationSource(ext, IsolationSource::Explicit)
        };
      }
    }

    // If the declaration is in a nominal type (or extension thereof) that
    // has isolation, use that.
    if (auto selfTypeDecl = value->getDeclContext()->getSelfNominalTypeDecl()) {
<<<<<<< HEAD
      if (auto selfTypeIsolation = getActorIsolation(selfTypeDecl)) {
        return inferredIsolation(selfTypeIsolation, onlyGlobal);
=======
      auto selfTypeIsolation = getInferredActorIsolation(selfTypeDecl);
      if (selfTypeIsolation.isolation) {
        return {
          inferredIsolation(selfTypeIsolation.isolation, onlyGlobal),
          selfTypeIsolation.source
        };
>>>>>>> 4fc85d78
      }
    }
  }

  // @IBAction implies @MainActor(unsafe).
  if (value->getAttrs().hasAttribute<IBActionAttr>()) {
    ASTContext &ctx = value->getASTContext();
    if (Type mainActor = ctx.getMainActorType()) {
      return {
        inferredIsolation(
          ActorIsolation::forGlobalActor(mainActor)
              .withPreconcurrency(true)),
        IsolationSource(),
      };
    }
  }

  // Default isolation for this member.
  return {defaultIsolation, defaultIsolationSource};
}

bool HasIsolatedSelfRequest::evaluate(
    Evaluator &evaluator, ValueDecl *value) const {
  // Only ever applies to members of actors.
  auto dc = value->getDeclContext();
  auto selfTypeDecl = dc->getSelfNominalTypeDecl();
  if (!selfTypeDecl || !selfTypeDecl->isAnyActor())
    return false;

  // For accessors, consider the storage declaration.
  if (auto accessor = dyn_cast<AccessorDecl>(value)) {
    // distributed thunks are nonisolated, although the attached to storage
    // will be 'distributed var' and therefore isolated to the distributed
    // actor. Therefore, if we're a thunk, don't look at the storage for
    // deciding about isolation of this function.
    if (accessor->isDistributedThunk()) {
      return false;
    }

    value = accessor->getStorage();
  }

  // If there is an isolated parameter, then "self" is not isolated.
  if (getIsolatedParamIndex(value))
    return false;

  // Check whether this member can be isolated to an actor at all.
  auto memberIsolation = getMemberIsolationPropagation(value);
  if (!memberIsolation) {
    // Actors don't have inheritance (except inheriting from NSObject),
    // but if it were introduced, we would need to check for isolation
    // of the deinit in the super class.
    return false;
  }

  switch (*memberIsolation) {
  case MemberIsolationPropagation::GlobalActor:
    return false;

  case MemberIsolationPropagation::AnyIsolation:
    break;
  }

  // Check whether the default isolation was overridden by any attributes on
  // this declaration.
  auto attrIsolation = getIsolationFromAttributes(value);
  // ... or its extension context.
  if (!attrIsolation) {
    if (auto ext = dyn_cast<ExtensionDecl>(dc)) {
      attrIsolation = getIsolationFromAttributes(ext);
    }
  }
  if (attrIsolation) {
    return attrIsolation == ActorIsolation::forActorInstanceSelf(selfTypeDecl);
  }

  // If this is a variable, check for a property wrapper that alters its
  // isolation.
  if (auto var = dyn_cast<VarDecl>(value)) {
    switch (auto isolation = getActorIsolationFromWrappedProperty(var)) {
    case ActorIsolation::Nonisolated:
    case ActorIsolation::NonisolatedUnsafe:
    case ActorIsolation::Unspecified:
      break;

    case ActorIsolation::GlobalActor:
      return false;

    case ActorIsolation::Erased:
      llvm_unreachable("property cannot have erased isolation");

    case ActorIsolation::ActorInstance:
      if (isolation.getActor() != selfTypeDecl)
        return false;
      break;
    }
  }

  if (auto ctor = dyn_cast<ConstructorDecl>(value)) {
    // When no other isolation applies to an actor's constructor,
    // then it is isolated only if it is async.
    if (!ctor->hasAsync())
      return false;
  }

  return true;
}

ActorIsolation
DefaultInitializerIsolation::evaluate(Evaluator &evaluator,
                                      VarDecl *var) const {
  if (var->isInvalid())
    return ActorIsolation::forUnspecified();

  Initializer *dc = nullptr;
  Expr *initExpr = nullptr;
  ActorIsolation enclosingIsolation;

  if (auto *pbd = var->getParentPatternBinding()) {
    if (!var->isParentInitialized())
      return ActorIsolation::forUnspecified();

    auto i = pbd->getPatternEntryIndexForVarDecl(var);

    dc = cast<Initializer>(pbd->getInitContext(i));
    initExpr = pbd->getCheckedAndContextualizedInit(i);
    enclosingIsolation = getActorIsolation(var);
  } else if (auto *param = dyn_cast<ParamDecl>(var)) {
    // If this parameter corresponds to a stored property for a
    // memberwise initializer, the default argument is the default
    // initializer expression.
    if (auto *property = param->getStoredProperty()) {
      // FIXME: Force computation of property wrapper initializers.
      if (auto *wrapped = property->getOriginalWrappedProperty())
        (void)property->getPropertyWrapperInitializerInfo();

      return property->getInitializerIsolation();
    }

    if (!param->hasDefaultExpr())
      return ActorIsolation::forUnspecified();

    dc = param->getDefaultArgumentInitContext();
    initExpr = param->getTypeCheckedDefaultExpr();
    enclosingIsolation =
        getActorIsolationOfContext(param->getDeclContext());
  }

  if (!dc || !initExpr)
    return ActorIsolation::forUnspecified();

  // If the default argument has isolation, it must match the
  // isolation of the decl context.
  ActorIsolationChecker checker(dc);
  auto requiredIsolation = checker.computeRequiredIsolation(initExpr);
  if (requiredIsolation.isActorIsolated()) {
    if (enclosingIsolation != requiredIsolation) {
      var->diagnose(
          diag::isolated_default_argument_context,
          requiredIsolation, enclosingIsolation)
        .warnUntilSwiftVersionIf(!isa<ParamDecl>(var), 6);
      return ActorIsolation::forUnspecified();
    }
  }

  return requiredIsolation;
}

void swift::checkOverrideActorIsolation(ValueDecl *value) {
  if (isa<TypeDecl>(value))
    return;

  auto overridden = value->getOverriddenDeclOrSuperDeinit();
  if (!overridden)
    return;

  // Determine the actor isolation of the overriding function.
  auto isolation = getActorIsolation(value);
  
  // Determine the actor isolation of the overridden function.
  auto overriddenIsolation = getOverriddenIsolationFor(value);
  switch (validOverrideIsolation(
              value, isolation, overridden, overriddenIsolation)) {
  case OverrideIsolationResult::Allowed:
    return;

  case OverrideIsolationResult::Sendable:
    // Check that the results of the overriding method are sendable
    diagnoseNonSendableTypesInReference(
        /*base=*/nullptr,
        getDeclRefInContext(value), value->getInnermostDeclContext(),
        value->getLoc(), SendableCheckReason::Override,
        getActorIsolation(value), FunctionCheckKind::Results);

    // Check that the parameters of the overridden method are sendable
    diagnoseNonSendableTypesInReference(
        /*base=*/nullptr,
        getDeclRefInContext(overridden), overridden->getInnermostDeclContext(),
        overridden->getLoc(), SendableCheckReason::Override,
        getActorIsolation(value), FunctionCheckKind::Params,
        value->getLoc());
    return;

  case OverrideIsolationResult::Disallowed:
    // Diagnose below.
    break;
  }

  // Isolation mismatch. Diagnose it.
  DiagnosticBehavior behavior = DiagnosticBehavior::Unspecified;
  if (overridden->hasClangNode() && !overriddenIsolation) {
    behavior = SendableCheckContext(value->getInnermostDeclContext())
        .defaultDiagnosticBehavior();
  }

  value->diagnose(
      diag::actor_isolation_override_mismatch, isolation,
      value, overriddenIsolation)
    .limitBehaviorUntilSwiftVersion(behavior, 6);
  overridden->diagnose(diag::overridden_here);
}

void swift::checkGlobalIsolation(VarDecl *var) {
  const auto isolation = getActorIsolation(var);
  if (var->getLoc() &&
      var->getASTContext().LangOpts.hasFeature(Feature::GlobalConcurrency) &&
      !isolation.isGlobalActor() &&
      (isolation != ActorIsolation::NonisolatedUnsafe)) {
    auto *classDecl = var->getDeclContext()->getSelfClassDecl();
    const bool isActorType = classDecl && classDecl->isAnyActor();
    if (var->isGlobalStorage() && !isActorType) {
      auto *diagVar = var;
      if (auto *originalVar = var->getOriginalWrappedProperty()) {
        diagVar = originalVar;
      }

      bool diagnosed = false;
      if (var->isLet()) {
        auto type = var->getInterfaceType();
        diagnosed = diagnoseIfAnyNonSendableTypes(
            type, SendableCheckContext(var->getDeclContext()),
            /*inDerivedConformance=*/Type(), /*typeLoc=*/SourceLoc(),
            /*diagnoseLoc=*/var->getLoc(), diag::shared_immutable_state_decl,
            diagVar);
      } else {
        diagVar->diagnose(diag::shared_mutable_state_decl, diagVar)
            .warnUntilSwiftVersion(6);
        diagnosed = true;
      }

      // If we diagnosed this global, tack on notes to suggest potential courses
      // of action.
      if (diagnosed) {
        if (!var->isLet()) {
          auto diag =
              diagVar->diagnose(diag::shared_state_make_immutable, diagVar);
          SourceLoc fixItLoc = getFixItLocForVarToLet(diagVar);
          if (fixItLoc.isValid()) {
            diag.fixItReplace(fixItLoc, "let");
          }
        }

        auto mainActor = var->getASTContext().getMainActorType();
        if (mainActor) {
          diagVar
              ->diagnose(diag::add_globalactor_to_decl,
                         mainActor->getWithoutParens().getString(), diagVar,
                         mainActor)
              .fixItInsert(diagVar->getAttributeInsertionLoc(false),
                           diag::insert_globalactor_attr, mainActor);
        }
        diagVar->diagnose(diag::shared_state_nonisolated_unsafe, diagVar)
            .fixItInsert(diagVar->getAttributeInsertionLoc(true),
                         "nonisolated(unsafe) ");
      }
    }
  }
}

bool swift::contextRequiresStrictConcurrencyChecking(
    const DeclContext *dc,
    llvm::function_ref<Type(const AbstractClosureExpr *)> getType,
    llvm::function_ref<bool(const ClosureExpr *)> isolatedByPreconcurrency) {
  switch (dc->getASTContext().LangOpts.StrictConcurrencyLevel) {
  case StrictConcurrency::Complete:
    return true;

  case StrictConcurrency::Targeted:
  case StrictConcurrency::Minimal:
    // Check below to see if the context has adopted concurrency features.
    break;
  }

  while (!dc->isModuleScopeContext()) {
    if (auto closure = dyn_cast<AbstractClosureExpr>(dc)) {
      // A closure with an explicit global actor, async, or Sendable
      // uses concurrency features.
      if (auto explicitClosure = dyn_cast<ClosureExpr>(closure)) {
        if (getExplicitGlobalActor(const_cast<ClosureExpr *>(explicitClosure)))
          return true;

        // Don't take any more cues if this only got its type information by
        // being provided to a `@preconcurrency` operation.
        if (isolatedByPreconcurrency(explicitClosure)) {
          dc = dc->getParent();
          continue;
        }

        if (auto type = getType(closure)) {
          if (auto fnType = type->getAs<AnyFunctionType>())
            if (fnType->isAsync() || fnType->isSendable())
              return true;
        }
      }

      // Async and @Sendable closures use concurrency features.
      if (closure->isBodyAsync() || closure->isSendable())
        return true;
    } else if (auto decl = dc->getAsDecl()) {
      // If any isolation attributes are present, we're using concurrency
      // features.
      if (decl->hasExplicitIsolationAttribute())
        return true;

      // Extensions of explicitly isolated types are using concurrency
      // features.
      if (auto *extension = dyn_cast<ExtensionDecl>(decl)) {
        auto *nominal = extension->getExtendedNominal();
        if (nominal && nominal->hasExplicitIsolationAttribute() &&
            !getActorIsolation(nominal).preconcurrency())
          return true;
      }

      if (auto func = dyn_cast<AbstractFunctionDecl>(decl)) {
        // Async and concurrent functions use concurrency features.
        if (func->hasAsync() || func->isSendable())
          return true;

        // If we're in an accessor declaration, also check the storage
        // declaration.
        if (auto accessor = dyn_cast<AccessorDecl>(decl)) {
          if (accessor->getStorage()->hasExplicitIsolationAttribute())
            return true;
        }
      }
    }

    // If we're in an actor, we're using concurrency features.
    if (auto nominal = dc->getSelfNominalTypeDecl()) {
      if (nominal->isActor())
        return true;
    }

    // Keep looking.
    dc = dc->getParent();
  }

  return false;
}

/// Check the instance storage of the given nominal type to verify whether
/// it is comprised only of Sendable instance storage.
static bool checkSendableInstanceStorage(
    NominalTypeDecl *nominal, DeclContext *dc, SendableCheck check) {
  // Raw storage is assumed not to be sendable.
  if (auto sd = dyn_cast<StructDecl>(nominal)) {
    if (auto rawLayout = sd->getAttrs().getAttribute<RawLayoutAttr>()) {
      auto behavior = SendableCheckContext(
            dc, check).defaultDiagnosticBehavior();
      if (!isImplicitSendableCheck(check)
          && SendableCheckContext(dc, check)
               .defaultDiagnosticBehavior() != DiagnosticBehavior::Ignore) {
        sd->diagnose(diag::sendable_raw_storage, sd->getName())
          .limitBehaviorUntilSwiftVersion(behavior, 6);
      }
      return true;
    }
  }

  // Stored properties of structs and classes must have
  // Sendable-conforming types.
  class Visitor: public StorageVisitor {
  public:
    bool invalid = false;
    NominalTypeDecl *nominal;
    DeclContext *dc;
    SendableCheck check;
    const LangOptions &langOpts;

    Visitor(NominalTypeDecl *nominal, DeclContext *dc, SendableCheck check)
      : StorageVisitor(), nominal(nominal), dc(dc), check(check),
        langOpts(nominal->getASTContext().LangOpts) { }

    /// Handle a stored property.
    bool operator()(VarDecl *property, Type propertyType) override {
      ActorIsolation isolation = getActorIsolation(property);

      // 'nonisolated' properties are always okay in 'Sendable' types because
      // they can be accessed from anywhere. Note that 'nonisolated' without
      // '(unsafe)' can only be applied to immutable, 'Sendable' properties.
      if (isolation.isNonisolated())
        return false;

      // Classes with mutable properties are Sendable if property is
      // actor-isolated
      if (isa<ClassDecl>(nominal)) {
        if (property->supportsMutation() && isolation.isUnspecified()) {
          auto behavior =
              SendableCheckContext(dc, check).defaultDiagnosticBehavior();
          if (behavior != DiagnosticBehavior::Ignore) {
            property
                ->diagnose(diag::concurrent_value_class_mutable_property,
                           property->getName(), nominal)
                .limitBehaviorUntilSwiftVersion(behavior, 6);
          }
          invalid = invalid || (behavior == DiagnosticBehavior::Unspecified);
          return true;
        }

        if (!(isolation.isNonisolated() || isolation.isUnspecified())) {
          return false; // skip sendable check on actor-isolated properties
        }
      }

      // Check that the property type is Sendable.
      SendableCheckContext context(dc, check);
      diagnoseNonSendableTypes(
          propertyType, context,
          /*inDerivedConformance*/Type(), property->getLoc(),
          [&](Type type, DiagnosticBehavior behavior) {
            auto preconcurrency =
                context.preconcurrencyBehavior(type->getAnyNominal());
            if (isImplicitSendableCheck(check)) {
              // If this is for an externally-visible conformance, fail.
              if (check == SendableCheck::ImplicitForExternallyVisible) {
                invalid = true;
                return true;
              }

              // If we are to ignore this diagnostic, just continue.
              if (behavior == DiagnosticBehavior::Ignore ||
                  preconcurrency == DiagnosticBehavior::Ignore)
                return true;

              invalid = true;
              return true;
            }

            property->diagnose(diag::non_concurrent_type_member,
                               propertyType, false, property->getName(),
                               nominal)
                .limitBehaviorUntilSwiftVersion(behavior, 6)
                .limitBehaviorIf(preconcurrency);
            return false;
          });

      if (invalid) {
        // For implicit checks, bail out early if anything failed.
        if (isImplicitSendableCheck(check))
          return true;
      }

      return false;
    }

    /// Handle an enum associated value.
    bool operator()(EnumElementDecl *element, Type elementType) override {
      SendableCheckContext context (dc, check);
      diagnoseNonSendableTypes(
          elementType, context,
          /*inDerivedConformance*/Type(), element->getLoc(),
          [&](Type type, DiagnosticBehavior behavior) {
            auto preconcurrency =
                context.preconcurrencyBehavior(type->getAnyNominal());
            if (isImplicitSendableCheck(check)) {
              // If this is for an externally-visible conformance, fail.
              if (check == SendableCheck::ImplicitForExternallyVisible) {
                invalid = true;
                return true;
              }

              // If we are to ignore this diagnostic, just continue.
              if (behavior == DiagnosticBehavior::Ignore ||
                  preconcurrency == DiagnosticBehavior::Ignore)
                return true;

              invalid = true;
              return true;
            }

            element->diagnose(diag::non_concurrent_type_member, type,
                              true, element->getName(), nominal)
                .limitBehaviorUntilSwiftVersion(behavior, 6)
                .limitBehaviorIf(preconcurrency);
            return false;
          });

      if (invalid) {
        // For implicit checks, bail out early if anything failed.
        if (isImplicitSendableCheck(check))
          return true;
      }

      return false;
    }
  } visitor(nominal, dc, check);

  return visitor.visit(nominal, dc) || visitor.invalid;
}

bool swift::checkSendableConformance(
    ProtocolConformance *conformance, SendableCheck check) {
  auto conformanceDC = conformance->getDeclContext();
  auto nominal = conformance->getType()->getAnyNominal();
  if (!nominal)
    return false;

  // If this is an always-unavailable conformance, there's nothing to check.
  // We always use the root conformance for this check, because inherited
  // conformances need to walk back to the original declaration for the
  // superclass conformance to find an unavailable attribute.
  if (auto ext = dyn_cast<ExtensionDecl>(
          conformance->getRootConformance()->getDeclContext())) {
    if (AvailableAttr::isUnavailable(ext))
      return false;
  }

  bool isUnchecked = false;
  if (auto *normal = conformance->getRootNormalConformance())
    isUnchecked = normal->isUnchecked();

  if (isUnchecked) {
    // Warn if inferred or inherited '@unchecked Sendable' is not restated.
    // Beyond that, '@unchecked Sendable' requires no further checking.

    if (!isa<InheritedProtocolConformance>(conformance))
      return false;

    auto statesUnchecked =
      [](InheritedTypes inheritedTypes, DeclContext *dc) -> bool {
        for (auto i : inheritedTypes.getIndices()) {
          auto inheritedType =
              TypeResolution::forInterface(
                  dc,
                  TypeResolverContext::Inherited,
                  /*unboundTyOpener*/ nullptr,
                  /*placeholderHandler*/ nullptr,
                  /*packElementOpener*/ nullptr)
              .resolveType(inheritedTypes.getTypeRepr(i));

          if (!inheritedType || inheritedType->hasError())
            continue;

          if (inheritedType->getKnownProtocol() != KnownProtocolKind::Sendable)
            continue;

          if (inheritedTypes.getEntry(i).isUnchecked())
            return true;
        }

        return false;
      };

    if (statesUnchecked(nominal->getInherited(), nominal))
      return false;

    for (auto *extension : nominal->getExtensions()) {
      if (statesUnchecked(extension->getInherited(), extension))
        return false;
    }

    auto diag =
        nominal->diagnose(diag::restate_unchecked_sendable, nominal->getName());
    addSendableFixIt(nominal, diag, /*unchecked=*/true);
    return false;
  }

  auto classDecl = dyn_cast<ClassDecl>(nominal);
  if (classDecl) {
    // Actors implicitly conform to Sendable and protect their state.
    if (classDecl->isActor())
      return false;
  }

  // Global-actor-isolated types can be Sendable. We do not check the
  // instance data because it's all isolated to the global actor.
  switch (getActorIsolation(nominal)) {
  case ActorIsolation::Unspecified:
  case ActorIsolation::ActorInstance:
  case ActorIsolation::Nonisolated:
  case ActorIsolation::NonisolatedUnsafe:
    break;

  case ActorIsolation::Erased:
    llvm_unreachable("type cannot have erased isolation");

  case ActorIsolation::GlobalActor:
    return false;
  }

  // Sendable can only be used in the same source file.
  auto conformanceDecl = conformanceDC->getAsDecl();
  SendableCheckContext checkContext(conformanceDC, check);
  DiagnosticBehavior behavior = checkContext.defaultDiagnosticBehavior();
  if (conformance->getSourceKind() == ConformanceEntryKind::Implied &&
      conformance->getProtocol()->isSpecificProtocol(
          KnownProtocolKind::Sendable)) {
    if (auto optBehavior = checkContext.preconcurrencyBehavior(
            nominal, /*ignoreExplicitConformance=*/true))
      behavior = *optBehavior;
  }

  if (conformanceDC->getOutermostParentSourceFile() &&
      conformanceDC->getOutermostParentSourceFile() !=
      nominal->getOutermostParentSourceFile()) {
    conformanceDecl->diagnose(diag::concurrent_value_outside_source_file,
                              nominal)
      .limitBehaviorUntilSwiftVersion(behavior, 6);

    if (behavior == DiagnosticBehavior::Unspecified)
      return true;
  }

  if (classDecl && classDecl->getParentSourceFile()) {
    bool isInherited = isa<InheritedProtocolConformance>(conformance);

    // An non-final class cannot conform to `Sendable`.
    if (!classDecl->isSemanticallyFinal()) {
      classDecl->diagnose(diag::concurrent_value_nonfinal_class,
                          classDecl->getName())
        .limitBehaviorUntilSwiftVersion(behavior, 6);

      if (behavior == DiagnosticBehavior::Unspecified)
        return true;
    }

    if (!isInherited) {
      // A 'Sendable' class cannot inherit from another class, although
      // we allow `NSObject` for Objective-C interoperability.
      if (auto superclassDecl = classDecl->getSuperclassDecl()) {
        if (!superclassDecl->isNSObject()) {
          classDecl
              ->diagnose(diag::concurrent_value_inherit,
                         nominal->getASTContext().LangOpts.EnableObjCInterop,
                         classDecl->getName())
              .limitBehaviorUntilSwiftVersion(behavior, 6);

          if (behavior == DiagnosticBehavior::Unspecified)
            return true;
        }
      }
    }
  }

  // In -swift-version 5 mode, a conditional conformance to a protocol can imply
  // a Sendable conformance. The implied conformance is unconditional, so check
  // the storage for sendability as if the conformance was declared on the nominal,
  // and not some (possibly constrained) extension.
  if (conformance->getSourceKind() == ConformanceEntryKind::Implied)
    conformanceDC = nominal;
  return checkSendableInstanceStorage(nominal, conformanceDC, check);
}

/// Add "unavailable" attributes to the given extension.
static void addUnavailableAttrs(ExtensionDecl *ext, NominalTypeDecl *nominal) {
  ASTContext &ctx = nominal->getASTContext();
  llvm::VersionTuple noVersion;

  // Add platform-version-specific @available attributes. Search from nominal
  // type declaration through its enclosing declarations to find the first one
  // with platform-specific attributes.
  for (Decl *enclosing = nominal;
       enclosing;
       enclosing = enclosing->getDeclContext()
           ? enclosing->getDeclContext()->getAsDecl()
           : nullptr) {
    bool anyPlatformSpecificAttrs = false;
    for (auto available: enclosing->getAttrs().getAttributes<AvailableAttr>()) {
      if (available->Platform == PlatformKind::none)
        continue;

      auto attr = new (ctx) AvailableAttr(
          SourceLoc(), SourceRange(),
          available->Platform,
          available->Message,
          "", nullptr,
          available->Introduced.value_or(noVersion), SourceRange(),
          available->Deprecated.value_or(noVersion), SourceRange(),
          available->Obsoleted.value_or(noVersion), SourceRange(),
          PlatformAgnosticAvailabilityKind::Unavailable,
          /*implicit=*/true,
          available->IsSPI);
      ext->getAttrs().add(attr);
      anyPlatformSpecificAttrs = true;
    }

    // If we found any platform-specific availability attributes, we're done.
    if (anyPlatformSpecificAttrs)
      break;
  }

  // Add the blanket "unavailable".

  auto attr = new (ctx) AvailableAttr(SourceLoc(), SourceRange(),
                                      PlatformKind::none, "", "", nullptr,
                                      noVersion, SourceRange(),
                                      noVersion, SourceRange(),
                                      noVersion, SourceRange(),
                                      PlatformAgnosticAvailabilityKind::Unavailable,
                                      false,
                                      false);
  ext->getAttrs().add(attr);
}

ProtocolConformance *swift::deriveImplicitSendableConformance(
    Evaluator &evaluator, NominalTypeDecl *nominal) {
  // Protocols never get implicit Sendable conformances.
  if (isa<ProtocolDecl>(nominal))
    return nullptr;

  // Actor types are always Sendable; they don't get it via this path.
  auto classDecl = dyn_cast<ClassDecl>(nominal);
  if (classDecl && classDecl->isActor())
    return nullptr;

  // Check whether we can infer conformance at all.
  if (auto *file = dyn_cast<FileUnit>(nominal->getModuleScopeContext())) {
    switch (file->getKind()) {
    case FileUnitKind::Source:
      // Check what kind of source file we have.
      if (auto sourceFile = nominal->getParentSourceFile()) {
        switch (sourceFile->Kind) {
        case SourceFileKind::Interface:
          // Interfaces have explicitly called-out Sendable conformances.
          return nullptr;

        case SourceFileKind::DefaultArgument:
        case SourceFileKind::Library:
        case SourceFileKind::MacroExpansion:
        case SourceFileKind::Main:
        case SourceFileKind::SIL:
          break;
        }
      }
      break;

    case FileUnitKind::Builtin:
    case FileUnitKind::SerializedAST:
    case FileUnitKind::Synthesized:
      // Explicitly-handled modules don't infer Sendable conformances.
      return nullptr;

    case FileUnitKind::ClangModule:
    case FileUnitKind::DWARFModule:
      // Infer conformances for imported modules.
      break;
    }
  } else {
    return nullptr;
  }

  ASTContext &ctx = nominal->getASTContext();
  auto proto = ctx.getProtocol(KnownProtocolKind::Sendable);
  if (!proto)
    return nullptr;

  // Local function to form the implicit conformance.
  auto formConformance = [&](const DeclAttribute *attrMakingUnavailable)
        -> ProtocolConformance * {
    DeclContext *conformanceDC = nominal;

    // FIXME: @_nonSendable should be a builtin extension macro. This behavior
    // of explanding the unavailable conformance during implicit Sendable
    // derivation means that clients can unknowingly ignore unavailable Sendable
    // Sendable conformances from the original module added via @_nonSendable
    // because they are not expanded if an explicit conformance is found via
    // conformance lookup. So, if a retroactive, unchecked Sendable conformance
    // is written, no redundant conformance warning is emitted.
    if (attrMakingUnavailable) {
      // Conformance availability is currently tied to the declaring extension.
      // FIXME: This is a hack--we should give conformances real availability.
      auto inherits = ctx.AllocateCopy(llvm::ArrayRef(
          InheritedEntry(TypeLoc::withoutLoc(proto->getDeclaredInterfaceType()),
                         /*isUnchecked*/ true, /*isRetroactive=*/false,
                         /*isPreconcurrency=*/false)));
      // If you change the use of AtLoc in the ExtensionDecl, make sure you
      // update isNonSendableExtension() in ASTPrinter.
      auto extension = ExtensionDecl::create(ctx, attrMakingUnavailable->AtLoc,
                                             nullptr, inherits,
                                             nominal->getModuleScopeContext(),
                                             nullptr);
      extension->setImplicit();
      addUnavailableAttrs(extension, nominal);

      ctx.evaluator.cacheOutput(ExtendedTypeRequest{extension},
                                nominal->getDeclaredType());
      ctx.evaluator.cacheOutput(ExtendedNominalRequest{extension},
                                std::move(nominal));
      nominal->addExtension(extension);

      // Make it accessible to getTopLevelDecls()
      if (auto file = dyn_cast<FileUnit>(nominal->getModuleScopeContext()))
        file->getOrCreateSynthesizedFile().addTopLevelDecl(extension);

      conformanceDC = extension;

      // Let the conformance lookup table register the conformance
      // from the extension. Otherwise, we'll end up with redundant
      // conformances between the explicit conformance from the extension
      // and the conformance synthesized below.
      SmallVector<ProtocolConformance *, 2> conformances;
      nominal->lookupConformance(proto, conformances);
      for (auto conformance : conformances) {
        if (conformance->getDeclContext() == conformanceDC) {
          return conformance;
        }
      }
    }

    auto conformance = ctx.getNormalConformance(
        nominal->getDeclaredInterfaceType(), proto, nominal->getLoc(),
        conformanceDC, ProtocolConformanceState::Complete,
        /*isUnchecked=*/attrMakingUnavailable != nullptr,
        /*isPreconcurrency=*/false);
    conformance->setSourceKindAndImplyingConformance(
        ConformanceEntryKind::Synthesized, nullptr);

    nominal->registerProtocolConformance(conformance, /*synthesized=*/true);
    return conformance;
  };

  // If this is a class, check the superclass. If it's already Sendable,
  // form an inherited conformance.
  if (classDecl) {
    if (Type superclass = classDecl->getSuperclass()) {
      auto inheritedConformance = checkConformance(
          classDecl->mapTypeIntoContext(superclass),
          proto, /*allowMissing=*/false);
      if (inheritedConformance) {
        inheritedConformance = inheritedConformance
            .mapConformanceOutOfContext();
        if (inheritedConformance.isConcrete()) {
          return ctx.getInheritedConformance(
              nominal->getDeclaredInterfaceType(),
              inheritedConformance.getConcrete());
        }
      }

      // Classes that add global actor isolation to non-Sendable
      // superclasses cannot be 'Sendable'.
      auto superclassDecl = classDecl->getSuperclassDecl();
      if (nominal->getGlobalActorAttr() && !superclassDecl->isNSObject()) {
        return nullptr;
      }
    }
  }

  // A non-protocol type with a global actor is implicitly Sendable.
  if (getActorIsolation(nominal).isGlobalActor()) {
    // Form the implicit conformance to Sendable.
    return formConformance(nullptr);
  }

  if (auto attr = nominal->getAttrs().getEffectiveSendableAttr()) {
    assert(!isa<SendableAttr>(attr) &&
           "Conformance should have been added by SynthesizedProtocolAttr!");
    return formConformance(cast<NonSendableAttr>(attr));
  }

  // Only structs and enums can get implicit Sendable conformances by
  // considering their instance data.
  if (!isa<StructDecl>(nominal) && !isa<EnumDecl>(nominal))
    return nullptr;

  SendableCheck check;

  // Okay to infer Sendable conformance for non-public types or when
  // specifically requested.
  if (nominal->getASTContext().LangOpts.EnableInferPublicSendable ||
      !nominal->getFormalAccessScope(
          /*useDC=*/nullptr, /*treatUsableFromInlineAsPublic=*/true)
            .isPublic()) {
    check = SendableCheck::Implicit;
  } else if (nominal->hasClangNode() ||
             nominal->getAttrs().hasAttribute<FixedLayoutAttr>() ||
             nominal->getAttrs().hasAttribute<FrozenAttr>()) {
    // @_frozen public types can also infer Sendable, but be more careful here.
    check = SendableCheck::ImplicitForExternallyVisible;
  } else {
    // No inference.
    return nullptr;
  }

  // Check the instance storage for Sendable conformance.
  if (checkSendableInstanceStorage(nominal, nominal, check))
    return nullptr;

  return formConformance(nullptr);
}

/// Apply @Sendable and/or @MainActor to the given parameter type.
static Type applyUnsafeConcurrencyToParameterType(
    Type type, bool sendable, bool mainActor) {
  if (Type objectType = type->getOptionalObjectType()) {
    return OptionalType::get(
        applyUnsafeConcurrencyToParameterType(objectType, sendable, mainActor));
  }

  auto fnType = type->getAs<FunctionType>();
  if (!fnType)
    return type;

  auto isolation = fnType->getIsolation();
  if (mainActor)
    isolation = FunctionTypeIsolation::forGlobalActor(
                  type->getASTContext().getMainActorType());

  return fnType->withExtInfo(fnType->getExtInfo()
                               .withSendable(sendable)
                               .withIsolation(isolation));
}

/// Determine whether the given name is that of a DispatchQueue operation that
/// takes a closure to be executed on the queue.
std::optional<DispatchQueueOperation>
swift::isDispatchQueueOperationName(StringRef name) {
  return llvm::StringSwitch<std::optional<DispatchQueueOperation>>(name)
      .Case("sync", DispatchQueueOperation::Normal)
      .Case("async", DispatchQueueOperation::Sendable)
      .Case("asyncAndWait", DispatchQueueOperation::Normal)
      .Case("asyncUnsafe", DispatchQueueOperation::Normal)
      .Case("asyncAfter", DispatchQueueOperation::Sendable)
      .Case("concurrentPerform", DispatchQueueOperation::Sendable)
      .Default(std::nullopt);
}

/// Determine whether this function is implicitly known to have its
/// parameters of function type be @_unsafeSendable.
///
/// This hard-codes knowledge of a number of functions that will
/// eventually have @_unsafeSendable and, eventually, @Sendable,
/// on their parameters of function type.
static bool hasKnownUnsafeSendableFunctionParams(AbstractFunctionDecl *func) {
  auto nominal = func->getDeclContext()->getSelfNominalTypeDecl();
  if (!nominal)
    return false;

  // DispatchQueue operations.
  auto nominalName = nominal->getName().str();
  if (nominalName == "DispatchQueue") {
    auto name = func->getBaseName().userFacingName();
    auto operation = isDispatchQueueOperationName(name);
    if (!operation)
      return false;

    switch (*operation) {
    case DispatchQueueOperation::Normal:
      return false;

    case DispatchQueueOperation::Sendable:
      return true;
    }
  }

  return false;
}

Type swift::adjustVarTypeForConcurrency(
    Type type, VarDecl *var, DeclContext *dc,
    llvm::function_ref<Type(const AbstractClosureExpr *)> getType,
    llvm::function_ref<bool(const ClosureExpr *)> isolatedByPreconcurrency) {
  if (!var->preconcurrency())
    return type;

  if (contextRequiresStrictConcurrencyChecking(
          dc, getType, isolatedByPreconcurrency))
    return type;

  bool isLValue = false;
  if (auto *lvalueType = type->getAs<LValueType>()) {
    type = lvalueType->getObjectType();
    isLValue = true;
  }

  type = type->stripConcurrency(/*recurse=*/false, /*dropGlobalActor=*/true);

  if (isLValue)
    type = LValueType::get(type);

  return type;
}

/// Adjust a function type for @_unsafeSendable, @_unsafeMainActor, and
/// @preconcurrency.
static AnyFunctionType *applyUnsafeConcurrencyToFunctionType(
    AnyFunctionType *fnType, ValueDecl *decl,
    bool inConcurrencyContext, unsigned numApplies, bool isMainDispatchQueue) {
  // Functions/subscripts/enum elements have function types to adjust.
  auto func = dyn_cast_or_null<AbstractFunctionDecl>(decl);
  auto subscript = dyn_cast_or_null<SubscriptDecl>(decl);

  if (!func && !subscript)
    return fnType;

  AnyFunctionType *outerFnType = nullptr;
  if ((subscript && numApplies > 1) || (func && func->hasImplicitSelfDecl())) {
    outerFnType = fnType;
    fnType = outerFnType->getResult()->castTo<AnyFunctionType>();

    if (numApplies > 0)
      --numApplies;
  }

  SmallVector<AnyFunctionType::Param, 4> newTypeParams;
  auto typeParams = fnType->getParams();
  auto paramDecls = func ? func->getParameters() : subscript->getIndices();
  assert(typeParams.size() == paramDecls->size());
  bool knownUnsafeParams = func && hasKnownUnsafeSendableFunctionParams(func);
  bool stripConcurrency =
      decl->preconcurrency() && !inConcurrencyContext;
  for (unsigned index : indices(typeParams)) {
    auto param = typeParams[index];

    // Determine whether the resulting parameter should be @Sendable or
    // @MainActor. @Sendable occurs only in concurrency contents, while
    // @MainActor occurs in concurrency contexts or those where we have an
    // application.
    bool addSendable = knownUnsafeParams && inConcurrencyContext;
    bool addMainActor = isMainDispatchQueue &&
        (inConcurrencyContext || numApplies >= 1);
    Type newParamType = param.getPlainType();
    if (addSendable || addMainActor) {
      newParamType = applyUnsafeConcurrencyToParameterType(
        param.getPlainType(), addSendable, addMainActor);
    } else if (stripConcurrency && numApplies == 0) {
      newParamType = param.getPlainType()->stripConcurrency(
          /*recurse=*/false, /*dropGlobalActor=*/numApplies == 0);
    }

    if (!newParamType || newParamType->isEqual(param.getPlainType())) {
      // If any prior parameter has changed, record this one.
      if (!newTypeParams.empty())
        newTypeParams.push_back(param);

      continue;
    }

    // If this is the first parameter to have changed, copy all of the others
    // over.
    if (newTypeParams.empty()) {
      newTypeParams.append(typeParams.begin(), typeParams.begin() + index);
    }

    // Transform the parameter type.
    newTypeParams.push_back(param.withType(newParamType));
  }

  // Compute the new result type.
  Type newResultType = fnType->getResult();
  if (stripConcurrency) {
    newResultType = newResultType->stripConcurrency(
        /*recurse=*/false, /*dropGlobalActor=*/true);

    if (!newResultType->isEqual(fnType->getResult()) && newTypeParams.empty()) {
      newTypeParams.append(typeParams.begin(), typeParams.end());
    }
  }

  // If we didn't change any parameters, we're done.
  if (newTypeParams.empty() && newResultType->isEqual(fnType->getResult())) {
    return outerFnType ? outerFnType : fnType;
  }

  // Rebuild the (inner) function type.
  fnType = FunctionType::get(
      newTypeParams, newResultType, fnType->getExtInfo());

  if (!outerFnType)
    return fnType;

  // Rebuild the outer function type.
  if (auto genericFnType = dyn_cast<GenericFunctionType>(outerFnType)) {
    return GenericFunctionType::get(
        genericFnType->getGenericSignature(), outerFnType->getParams(),
        Type(fnType), outerFnType->getExtInfo());
  }

  return FunctionType::get(
      outerFnType->getParams(), Type(fnType), outerFnType->getExtInfo());
}

AnyFunctionType *swift::adjustFunctionTypeForConcurrency(
    AnyFunctionType *fnType, ValueDecl *decl, DeclContext *dc,
    unsigned numApplies, bool isMainDispatchQueue,
    llvm::function_ref<Type(const AbstractClosureExpr *)> getType,
    llvm::function_ref<bool(const ClosureExpr *)> isolatedByPreconcurrency,
    llvm::function_ref<Type(Type)> openType) {
  // Apply unsafe concurrency features to the given function type.
  bool strictChecking = contextRequiresStrictConcurrencyChecking(
      dc, getType, isolatedByPreconcurrency);

  fnType = applyUnsafeConcurrencyToFunctionType(
      fnType, decl, strictChecking, numApplies, isMainDispatchQueue);
  Type globalActorType;
  if (decl) {
    switch (auto isolation = getActorIsolation(decl)) {
    case ActorIsolation::ActorInstance:
      // The function type may or may not have parameter isolation.
      return fnType;

    case ActorIsolation::Nonisolated:
    case ActorIsolation::NonisolatedUnsafe:
    case ActorIsolation::Unspecified:
      assert(fnType->getIsolation().isNonIsolated());
      return fnType;

    case ActorIsolation::Erased:
      llvm_unreachable("declaration cannot have erased isolation");

    case ActorIsolation::GlobalActor:
      // For preconcurrency, only treat as global-actor-qualified
      // within code that has adopted Swift Concurrency features.
      if (!strictChecking && isolation.preconcurrency())
        return fnType;

      globalActorType = openType(isolation.getGlobalActor());
      break;
    }
  }

  auto isolation = FunctionTypeIsolation::forGlobalActor(globalActorType);

  // If there's no implicit "self" declaration, apply the isolation to
  // the outermost function type.
  bool hasImplicitSelfDecl = decl && (isa<EnumElementDecl>(decl) ||
      (isa<AbstractFunctionDecl>(decl) &&
       cast<AbstractFunctionDecl>(decl)->hasImplicitSelfDecl()));
  if (!hasImplicitSelfDecl) {
    return fnType->withExtInfo(fnType->getExtInfo().withIsolation(isolation));
  }

  // Dig out the inner function type.
  auto innerFnType = fnType->getResult()->getAs<AnyFunctionType>();
  if (!innerFnType)
    return fnType;

  // Update the inner function type with the isolation.
  innerFnType = innerFnType->withExtInfo(
      innerFnType->getExtInfo().withIsolation(isolation));

  // Rebuild the outer function type around it.
  if (auto genericFnType = dyn_cast<GenericFunctionType>(fnType)) {
    return GenericFunctionType::get(
        genericFnType->getGenericSignature(), fnType->getParams(),
        Type(innerFnType), fnType->getExtInfo());
  }

  return FunctionType::get(
      fnType->getParams(), Type(innerFnType), fnType->getExtInfo());
}

bool swift::completionContextUsesConcurrencyFeatures(const DeclContext *dc) {
  return contextRequiresStrictConcurrencyChecking(
      dc, [](const AbstractClosureExpr *) {
        return Type();
      },
    [](const ClosureExpr *closure) {
      return closure->isIsolatedByPreconcurrency();
    });
}

/// Find the directly-referenced parameter or capture of a parameter for
/// for the given expression.
VarDecl *swift::getReferencedParamOrCapture(
    Expr *expr,
    llvm::function_ref<Expr *(OpaqueValueExpr *)> getExistentialValue,
    llvm::function_ref<VarDecl *()> getCurrentIsolatedVar) {
  // Look through identity expressions and implicit conversions.
  Expr *prior;

  do {
    prior = expr;

    expr = expr->getSemanticsProvidingExpr();

    if (auto conversion = dyn_cast<ImplicitConversionExpr>(expr))
      expr = conversion->getSubExpr();

    // Map opaque values.
    if (auto opaqueValue = dyn_cast<OpaqueValueExpr>(expr)) {
      if (auto *value = getExistentialValue(opaqueValue))
        expr = value;
    }
  } while (prior != expr);

  // 'super' references always act on a 'self' variable.
  if (auto super = dyn_cast<SuperRefExpr>(expr))
    return super->getSelf();

  // Declaration references to a variable.
  if (auto declRef = dyn_cast<DeclRefExpr>(expr))
    return dyn_cast<VarDecl>(declRef->getDecl());

  // The current context isolation expression (#isolation) always
  // corresponds to the isolation of the given code.
  if (isa<CurrentContextIsolationExpr>(expr))
    return getCurrentIsolatedVar();

  // Distributed:
  // If we're referring to a member, it may be the special 'self.asLocalActor'
  // of an actor that is the result of #isolation of distributed actors.
  // the result of the value should be considered equal to the "self" isolation
  // as it only transforms the DistributedActor self to an "any Actor" self
  // used for isolation purposes.
  if (auto memberRef = dyn_cast<MemberRefExpr>(expr)) {
    if (auto refDecl = expr->getReferencedDecl(/*stopAtParenExpr=*/true)) {
      if (auto decl = dyn_cast_or_null<VarDecl>(refDecl.getDecl())) {
        if (isDistributedActorAsLocalActorComputedProperty(decl)) {
          return getCurrentIsolatedVar();
        }
      }
    }
  }


  return nullptr;
}

bool swift::isPotentiallyIsolatedActor(
    VarDecl *var, llvm::function_ref<bool(ParamDecl *)> isIsolated) {
  if (!var)
    return false;

  if (var->getName().str() == "__secretlyKnownToBeLocal") {
    // FIXME(distributed): we did a dynamic check and know that this actor is
    //   local, but we can't express that to the type system; the real
    //   implementation will have to mark 'self' as "known to be local" after
    //   an is-local check.
    return true;
  }

  if (auto param = dyn_cast<ParamDecl>(var))
    return isIsolated(param);

  // If this is a captured 'self', check whether the original 'self' is
  // isolated.
  if (var->isSelfParamCapture())
    return var->isSelfParamCaptureIsolated();

  return false;
}

/// Determine the actor isolation used when we are referencing the given
/// declaration.
static ActorIsolation getActorIsolationForReference(ValueDecl *decl,
                                                    const DeclContext *fromDC) {
  auto declIsolation = getActorIsolation(decl);

  // If the isolation is preconcurrency global actor, adjust it based on
  // context itself. For contexts that require strict checking, treat it as
  // global actor isolation. Otherwise, treat it as unspecified isolation.
  if (declIsolation == ActorIsolation::GlobalActor &&
      declIsolation.preconcurrency()) {
    if (!contextRequiresStrictConcurrencyChecking(
            fromDC,
            [](const AbstractClosureExpr *closure) {
              return closure->getType();
            },
            [](const ClosureExpr *closure) {
              return closure->isIsolatedByPreconcurrency();
            })) {
      declIsolation = ActorIsolation::forUnspecified();
    }
  }

  // A constructor that is not explicitly 'nonisolated' is treated as
  // isolated from the perspective of the referencer.
  //
  // FIXME: The current state is that even `nonisolated` initializers are
  // externally treated as being on the actor, even though this model isn't
  // consistent. We'll fix it later.
  if (auto ctor = dyn_cast<ConstructorDecl>(decl)) {
    // If the constructor is part of an actor, references to it are treated
    // as needing to enter the actor.
    if (auto nominal = ctor->getDeclContext()->getSelfNominalTypeDecl()) {
      if (nominal->isAnyActor())
        return ActorIsolation::forActorInstanceSelf(decl);
    }

    // Fall through to treat initializers like any other declaration.
  }

  // A 'nonisolated let' within an actor is treated as isolated if
  // the access is outside the module or if the property type is not
  // 'Sendable'.
  //
  // FIXME: getActorIsolation(decl) should treat these as isolated.
  // FIXME: Expand this out to local variables?
  if (auto var = dyn_cast<VarDecl>(decl)) {
    auto *fromModule = fromDC->getParentModule();
    ActorReferenceResult::Options options = std::nullopt;
    if (varIsSafeAcrossActors(fromModule, var, declIsolation, std::nullopt, options) &&
        var->getTypeInContext()->isSendableType())
      return ActorIsolation::forNonisolated(/*unsafe*/false);

    if (var->isLet() && isStoredProperty(var) &&
        declIsolation.isNonisolated()) {
      if (auto nominal = var->getDeclContext()->getSelfNominalTypeDecl()) {
        if (nominal->isAnyActor())
          return ActorIsolation::forActorInstanceSelf(decl);

        auto nominalIsolation = getActorIsolation(nominal);
        if (nominalIsolation.isGlobalActor())
          return getActorIsolationForReference(nominal, fromDC);
      }
    }
  }

  return declIsolation;
}

/// Determine whether this declaration always throws.
bool swift::isThrowsDecl(ConcreteDeclRef declRef) {
  auto decl = declRef.getDecl();

  // An async function is asynchronously accessed.
  if (auto func = dyn_cast<AbstractFunctionDecl>(decl))
    return func->hasThrows();

  // A computed property or subscript that has an 'async' getter
  // is asynchronously accessed.
  if (auto storageDecl = dyn_cast<AbstractStorageDecl>(decl)) {
    if (auto effectfulGetter = storageDecl->getEffectfulGetAccessor())
      return effectfulGetter->hasThrows();
  }

  return false;
}

/// Determine whether a reference to this value isn't actually a value.
static bool isNonValueReference(const ValueDecl *value) {
  switch (value->getKind()) {
  case DeclKind::AssociatedType:
  case DeclKind::Class:
  case DeclKind::Enum:
  case DeclKind::Extension:
  case DeclKind::GenericTypeParam:
  case DeclKind::OpaqueType:
  case DeclKind::Protocol:
  case DeclKind::Struct:
  case DeclKind::TypeAlias:
  case DeclKind::EnumCase:
  case DeclKind::IfConfig:
  case DeclKind::Import:
  case DeclKind::InfixOperator:
  case DeclKind::Missing:
  case DeclKind::MissingMember:
  case DeclKind::Module:
  case DeclKind::PatternBinding:
  case DeclKind::PostfixOperator:
  case DeclKind::PoundDiagnostic:
  case DeclKind::PrecedenceGroup:
  case DeclKind::PrefixOperator:
  case DeclKind::TopLevelCode:
  case DeclKind::MacroExpansion:
    return true;

  case DeclKind::EnumElement:
  case DeclKind::Constructor:
  case DeclKind::Destructor:
  case DeclKind::Param:
  case DeclKind::Var:
  case DeclKind::Accessor:
  case DeclKind::Func:
  case DeclKind::Subscript:
  case DeclKind::Macro:
    return false;

  case DeclKind::BuiltinTuple:
    llvm_unreachable("BuiltinTupleDecl should not show up here");
  }
}

bool swift::isAccessibleAcrossActors(
    ValueDecl *value, const ActorIsolation &isolation,
    const DeclContext *fromDC, ActorReferenceResult::Options &options,
    std::optional<ReferencedActor> actorInstance) {
  // Initializers and enum elements are accessible across actors unless they
  // are global-actor qualified.
  if (isa<ConstructorDecl>(value) || isa<EnumElementDecl>(value)) {
    switch (isolation) {
    case ActorIsolation::ActorInstance:
    case ActorIsolation::Nonisolated:
    case ActorIsolation::NonisolatedUnsafe:
    case ActorIsolation::Unspecified:
      return true;

    case ActorIsolation::Erased:
      llvm_unreachable("declaration cannot have erased isolation");

    case ActorIsolation::GlobalActor:
      return false;
    }
  }

  // 'let' declarations are immutable, so some of them can be accessed across
  // actors.
  if (auto var = dyn_cast<VarDecl>(value)) {
    return varIsSafeAcrossActors(fromDC->getParentModule(), var, isolation,
                                 actorInstance, options);
  }

  return false;
}

bool swift::isAccessibleAcrossActors(
    ValueDecl *value, const ActorIsolation &isolation,
    const DeclContext *fromDC, std::optional<ReferencedActor> actorInstance) {
  ActorReferenceResult::Options options = std::nullopt;
  return isAccessibleAcrossActors(
      value, isolation, fromDC, options, actorInstance);
}

ActorReferenceResult ActorReferenceResult::forSameConcurrencyDomain(
    ActorIsolation isolation, Options options) {
  return ActorReferenceResult{SameConcurrencyDomain, options, isolation};
}

ActorReferenceResult ActorReferenceResult::forEntersActor(
    ActorIsolation isolation, Options options) {
  return ActorReferenceResult{EntersActor, options, isolation};
}

ActorReferenceResult ActorReferenceResult::forExitsActorToNonisolated(
    ActorIsolation isolation, Options options) {
  return ActorReferenceResult{ExitsActorToNonisolated, options, isolation};
}

// Determine if two actor isolation contexts are considered to be equivalent.
static bool equivalentIsolationContexts(
    const ActorIsolation &lhs, const ActorIsolation &rhs) {
  if (lhs == rhs)
    return true;

  if (lhs == ActorIsolation::ActorInstance &&
      rhs == ActorIsolation::ActorInstance &&
      lhs.isDistributedActor() == rhs.isDistributedActor())
    return true;

  return false;
}

ActorReferenceResult ActorReferenceResult::forReference(
    ConcreteDeclRef declRef, SourceLoc declRefLoc, const DeclContext *fromDC,
    std::optional<VarRefUseEnv> useKind,
    std::optional<ReferencedActor> actorInstance,
    std::optional<ActorIsolation> knownDeclIsolation,
    std::optional<ActorIsolation> knownContextIsolation,
    llvm::function_ref<ActorIsolation(AbstractClosureExpr *)>
        getClosureActorIsolation) {
  // If not provided, compute the isolation of the declaration, adjusted
  // for references.
  ActorIsolation declIsolation = ActorIsolation::forUnspecified();
  if (knownDeclIsolation) {
    declIsolation = *knownDeclIsolation;
  } else {
    declIsolation = getActorIsolationForReference(declRef.getDecl(), fromDC);
    if (declIsolation.requiresSubstitution())
      declIsolation = declIsolation.subst(declRef.getSubstitutions());
  }

  // Determine what adjustments we need to perform for cross-actor
  // references.
  Options options = std::nullopt;

  // FIXME: Actor constructors are modeled as isolated to the actor
  // so that Sendable checking is applied to their arguments, but the
  // call itself does not hop to another executor.
  if (auto ctor = dyn_cast<ConstructorDecl>(declRef.getDecl())) {
    if (auto nominal = ctor->getDeclContext()->getSelfNominalTypeDecl()) {
      if (nominal->isAnyActor())
        options |= Flags::OnlyArgsCrossIsolation;
    }
  }

  // If the entity we are referencing is not a value, we're in the same
  // concurrency domain.
  if (isNonValueReference(declRef.getDecl()))
    return forSameConcurrencyDomain(declIsolation, options);

  // Compute the isolation of the context, if not provided.
  ActorIsolation contextIsolation = ActorIsolation::forUnspecified();
  if (knownContextIsolation) {
    contextIsolation = *knownContextIsolation;
  } else {
    contextIsolation =
        getInnermostIsolatedContext(fromDC, getClosureActorIsolation);
  }

  // When the declaration is not actor-isolated, it can always be accessed
  // directly.
  if (!declIsolation.isActorIsolated()) {
    // If the declaration is asynchronous and we are in an actor-isolated
    // context (of any kind), then we exit the actor to the nonisolated context.
    if (isAsyncDecl(declRef) && contextIsolation.isActorIsolated() &&
        !declRef.getDecl()->getAttrs()
            .hasAttribute<UnsafeInheritExecutorAttr>())
      return forExitsActorToNonisolated(contextIsolation, options);

    // Otherwise, we stay in the same concurrency domain, whether on an actor
    // or in a task.
    return forSameConcurrencyDomain(declIsolation, options);
  }

  // The declaration we are accessing is actor-isolated. First, check whether
  // we are on the same actor already.
  if (actorInstance && declIsolation == ActorIsolation::ActorInstance &&
      declIsolation.getActorInstanceParameter() == 0) {
    // If this instance is isolated, we're in the same concurrency domain.
    if (actorInstance->isIsolated())
      return forSameConcurrencyDomain(declIsolation, options);
  } else if (equivalentIsolationContexts(declIsolation, contextIsolation)) {
    // The context isolation matches, so we are in the same concurrency
    // domain.
    return forSameConcurrencyDomain(declIsolation, options);
  }

  // Initializing an actor isolated stored property with a value effectively
  // passes that value from the init context into the actor isolated context.
  // It's only okay for the value to cross isolation boundaries if the property
  // type is Sendable. Note that if the init is a nonisolated actor init,
  // Sendable checking is already performed on arguments at the call-site.
  if ((declIsolation.isActorIsolated() && contextIsolation.isGlobalActor()) ||
      declIsolation.isGlobalActor()) {
    auto *init = dyn_cast<ConstructorDecl>(fromDC);
    auto *decl = declRef.getDecl();
    if (init && init->isDesignatedInit() && isStoredProperty(decl) &&
        (!actorInstance || actorInstance->isSelf())) {
      auto type =
          fromDC->mapTypeIntoContext(declRef.getDecl()->getInterfaceType());
      if (!type->isSendableType()) {
        // Treat the decl isolation as 'preconcurrency' to downgrade violations
        // to warnings, because violating Sendable here is accepted by the
        // Swift 5.9 compiler.
        options |= Flags::Preconcurrency;
        return forEntersActor(declIsolation, options);
      }
    }
  }

  // If there is an instance and it is checked by flow isolation, treat it
  // as being in the same concurrency domain.
  if (actorInstance &&
      checkedByFlowIsolation(
          fromDC, *actorInstance, declRef.getDecl(), declRefLoc, useKind))
    return forSameConcurrencyDomain(declIsolation, options);

  // If we are delegating to another initializer, treat them as being in the
  // same concurrency domain.
  // FIXME: This has a lot of overlap with both the stored-property checks
  // below and the flow-isolation checks above.
  if (actorInstance && actorInstance->isSelf() &&
      isa<ConstructorDecl>(declRef.getDecl()) &&
      isa<ConstructorDecl>(fromDC))
    return forSameConcurrencyDomain(declIsolation, options);

  // If there is an instance that corresponds to 'self',
  // we are in a constructor or destructor, and we have a stored property of
  // global-actor-qualified type, then we have problems if the stored property
  // type is non-Sendable. Note that if we get here, the type must be Sendable.
  if (actorInstance && actorInstance->isSelf() &&
      isNonInheritedStorage(declRef.getDecl(), fromDC) &&
      declIsolation.isGlobalActor() &&
      (isa<ConstructorDecl>(fromDC) || isa<DestructorDecl>(fromDC)))
    return forSameConcurrencyDomain(declIsolation, options);

  // At this point, we are accessing the target from outside the actor.
  // First, check whether it is something that can be accessed directly,
  // without any kind of promotion.
  if (isAccessibleAcrossActors(
          declRef.getDecl(), declIsolation, fromDC, options, actorInstance))
    return forEntersActor(declIsolation, options);

  // This is a cross-actor reference.

  // Note if the reference originates from a @preconcurrency-isolated context.
  if (contextIsolation.preconcurrency() || declIsolation.preconcurrency())
    options |= Flags::Preconcurrency;

  // If the declaration isn't asynchronous, promote to async.
  if (!isAsyncDecl(declRef))
    options |= Flags::AsyncPromotion;

  // If the declaration is isolated to a distributed actor and we are not
  // guaranteed to be on the same node, make adjustments distributed
  // access.
  if (declIsolation.isDistributedActor()) {
    bool needsDistributed;
    if (actorInstance)
      needsDistributed = !actorInstance->isKnownToBeLocal();
    else
      needsDistributed = !contextIsolation.isDistributedActor();

    if (needsDistributed) {
      options |= Flags::Distributed;

      if (!isThrowsDecl(declRef))
        options |= Flags::ThrowsPromotion;
    }
  }

  return forEntersActor(declIsolation, options);
}

bool swift::diagnoseNonSendableFromDeinit(
    SourceLoc refLoc, VarDecl *var, DeclContext *dc) {
  return diagnoseIfAnyNonSendableTypes(var->getTypeInContext(),
                                SendableCheckContext(dc),
                                Type(),
                                SourceLoc(),
                                refLoc,
                                diag::non_sendable_from_deinit,
                                var->getDescriptiveKind(), var->getName());
}<|MERGE_RESOLUTION|>--- conflicted
+++ resolved
@@ -5535,7 +5535,6 @@
   }
 }
 
-<<<<<<< HEAD
 static void addAttributesForActorIsolation(ValueDecl *value,
                                            ActorIsolation isolation) {
   ASTContext &ctx = value->getASTContext();
@@ -5551,11 +5550,6 @@
     auto attr =
         CustomAttr::create(ctx, SourceLoc(), typeExpr, /*implicit=*/true);
     value->getAttrs().add(attr);
-=======
-InferredActorIsolation ActorIsolationRequest::evaluate(
-    Evaluator &evaluator, ValueDecl *value) const {
-  auto &ctx = value->getASTContext();
->>>>>>> 4fc85d78
 
     if (isolation.preconcurrency() &&
         !value->getAttrs().hasAttribute<PreconcurrencyAttr>()) {
@@ -5579,22 +5573,17 @@
     }
 }
 
-ActorIsolation ActorIsolationRequest::evaluate(Evaluator &evaluator,
-                                               ValueDecl *value) const {
+InferredActorIsolation ActorIsolationRequest::evaluate(
+    Evaluator &evaluator, ValueDecl *value) const {
   // If this declaration has actor-isolated "self", it's isolated to that
   // actor.
   if (evaluateOrDefault(evaluator, HasIsolatedSelfRequest{value}, false)) {
     auto actor = value->getDeclContext()->getSelfNominalTypeDecl();
     assert(actor && "could not find the actor that 'self' is isolated to");
-<<<<<<< HEAD
-
-    return ActorIsolation::forActorInstanceSelf(value);
-=======
     return {
       ActorIsolation::forActorInstanceSelf(value),
       IsolationSource()
     };
->>>>>>> 4fc85d78
   }
 
   // If this declaration has an isolated parameter, it's isolated to that
@@ -5619,71 +5608,7 @@
   }
 
   auto isolationFromAttr = getIsolationFromAttributes(value);
-<<<<<<< HEAD
-
-  // Diagnose global state that is not either immutable plus Sendable or
-  // isolated to a global actor.
-  auto checkGlobalIsolation = [var = dyn_cast<VarDecl>(value)](
-                                  ActorIsolation isolation) {
-    // Diagnose only declarations in the same module.
-    //
-    // TODO: This should be factored out from ActorIsolationRequest into
-    // either ActorIsolationChecker or DeclChecker.
-    if (var && var->getLoc(/*SerializedOK*/false) &&
-        var->getASTContext().LangOpts.hasFeature(Feature::GlobalConcurrency) &&
-        !isolation.isGlobalActor() &&
-        (isolation != ActorIsolation::NonisolatedUnsafe)) {
-      auto *classDecl = var->getDeclContext()->getSelfClassDecl();
-      const bool isActorType = classDecl && classDecl->isAnyActor();
-      if (var->isGlobalStorage() && !isActorType) {
-        auto *diagVar = var;
-        if (auto *originalVar = var->getOriginalWrappedProperty()) {
-          diagVar = originalVar;
-        }
-
-        bool diagnosed = false;
-        if (var->isLet()) {
-          auto type = var->getInterfaceType();
-          diagnosed = diagnoseIfAnyNonSendableTypes(
-              type, SendableCheckContext(var->getDeclContext()),
-              /*inDerivedConformance=*/Type(), /*typeLoc=*/SourceLoc(),
-              /*diagnoseLoc=*/var->getLoc(),
-              diag::shared_immutable_state_decl, diagVar);
-        } else {
-          diagVar->diagnose(diag::shared_mutable_state_decl, diagVar)
-              .warnUntilSwiftVersion(6);
-          diagnosed = true;
-        }
-
-        // If we diagnosed this global, tack on notes to suggest potential
-        // courses of action.
-        if (diagnosed) {
-          if (!var->isLet()) {
-            auto diag = diagVar->diagnose(diag::shared_state_make_immutable,
-                                          diagVar);
-            SourceLoc fixItLoc = getFixItLocForVarToLet(diagVar);
-            if (fixItLoc.isValid()) {
-              diag.fixItReplace(fixItLoc, "let");
-            }
-          }
-
-          diagVar->diagnose(diag::shared_state_main_actor_node,
-                            diagVar)
-              .fixItInsert(diagVar->getAttributeInsertionLoc(false),
-                           "@MainActor ");
-          diagVar->diagnose(diag::shared_state_nonisolated_unsafe,
-                            diagVar)
-              .fixItInsert(diagVar->getAttributeInsertionLoc(true),
-                           "nonisolated(unsafe) ");
-        }
-      }
-    }
-    return isolation;
-  };
-
   ASTContext &ctx = value->getASTContext();
-=======
->>>>>>> 4fc85d78
   if (isolationFromAttr && isolationFromAttr->preconcurrency() &&
       !value->getAttrs().hasAttribute<PreconcurrencyAttr>()) {
     auto preconcurrency =
@@ -5790,43 +5715,20 @@
               inferred.preconcurrency());
       }
 
-<<<<<<< HEAD
-        // Add nonisolated attribute
-        addAttributesForActorIsolation(value, inferred);
-        break;
-
-      case ActorIsolation::Erased:
-        llvm_unreachable("cannot infer erased isolation");
-      case ActorIsolation::GlobalActor: {
-        // Add global actor attribute
-        addAttributesForActorIsolation(value, inferred);
-        break;
-=======
       if (onlyGlobal) {
         return ActorIsolation::forUnspecified().withPreconcurrency(
             inferred.preconcurrency());
       }
 
-      value->getAttrs().add(new (ctx) NonisolatedAttr(
-          inferred == ActorIsolation::NonisolatedUnsafe, /*implicit=*/true));
+      // Add nonisolated attribute
+      addAttributesForActorIsolation(value, inferred);
       break;
 
     case ActorIsolation::Erased:
       llvm_unreachable("cannot infer erased isolation");
-
     case ActorIsolation::GlobalActor: {
-      auto typeExpr = TypeExpr::createImplicit(inferred.getGlobalActor(), ctx);
-      auto attr =
-          CustomAttr::create(ctx, SourceLoc(), typeExpr, /*implicit=*/true);
-      value->getAttrs().add(attr);
-
-      if (inferred.preconcurrency() &&
-          !value->getAttrs().hasAttribute<PreconcurrencyAttr>()) {
-        auto preconcurrency = new (ctx) PreconcurrencyAttr(/*isImplicit*/ true);
-        value->getAttrs().add(preconcurrency);
->>>>>>> 4fc85d78
-      }
-
+      // Add global actor attribute
+      addAttributesForActorIsolation(value, inferred);
       break;
     }
 
@@ -6018,17 +5920,12 @@
     // If the declaration is in a nominal type (or extension thereof) that
     // has isolation, use that.
     if (auto selfTypeDecl = value->getDeclContext()->getSelfNominalTypeDecl()) {
-<<<<<<< HEAD
-      if (auto selfTypeIsolation = getActorIsolation(selfTypeDecl)) {
-        return inferredIsolation(selfTypeIsolation, onlyGlobal);
-=======
       auto selfTypeIsolation = getInferredActorIsolation(selfTypeDecl);
       if (selfTypeIsolation.isolation) {
         return {
           inferredIsolation(selfTypeIsolation.isolation, onlyGlobal),
           selfTypeIsolation.source
         };
->>>>>>> 4fc85d78
       }
     }
   }
