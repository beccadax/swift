// RUN: %target-parse-verify-swift

@noescape var fn : () -> Int = { 4 }  // expected-error {{@noescape may only be used on 'parameter' declarations}} {{1-11=}}

func doesEscape(fn : () -> Int) {}

func takesGenericClosure<T>(a : Int, @noescape _ fn : () -> T) {}


func takesNoEscapeClosure(@noescape fn : () -> Int) {
  takesNoEscapeClosure { 4 }  // ok

  fn()  // ok

  var x = fn  // expected-error {{@noescape parameter 'fn' may only be called}}

  // This is ok, because the closure itself is noescape.
  takesNoEscapeClosure { fn() }

  // This is not ok, because it escapes the 'fn' closure.
  doesEscape { fn() }   // expected-error {{closure use of @noescape parameter 'fn' may allow it to escape}}

  // This is not ok, because it escapes the 'fn' closure.
  func nested_function() {
    fn()   // expected-error {{declaration closing over @noescape parameter 'fn' may allow it to escape}}
  }

  takesNoEscapeClosure(fn)  // ok

  doesEscape(fn)                   // expected-error {{invalid conversion from non-escaping function of type '@noescape () -> Int' to potentially escaping function type '() -> Int'}}
  takesGenericClosure(4, fn)       // ok
  takesGenericClosure(4) { fn() }  // ok.
}

class SomeClass {
  final var x = 42

  func test() {
    // This should require "self."
    doesEscape { x }  // expected-error {{reference to property 'x' in closure requires explicit 'self.' to make capture semantics explicit}} {{18-18=self.}}

    // Since 'takesNoEscapeClosure' doesn't escape its closure, it doesn't
    // require "self." qualification of member references.
    takesNoEscapeClosure { x }
  }

  func foo() -> Int {
    foo()

    func plain() { foo() }
    let plain2 = { foo() } // expected-error {{call to method 'foo' in closure requires explicit 'self.' to make capture semantics explicit}} {{20-20=self.}}

    func multi() -> Int { foo(); return 0 }
    let mulit2: () -> Int = { foo(); return 0 } // expected-error {{call to method 'foo' in closure requires explicit 'self.' to make capture semantics explicit}} {{31-31=self.}}

    doesEscape { foo() } // expected-error {{call to method 'foo' in closure requires explicit 'self.' to make capture semantics explicit}} {{18-18=self.}}
    takesNoEscapeClosure { foo() } // okay

    doesEscape { foo(); return 0 } // expected-error {{call to method 'foo' in closure requires explicit 'self.' to make capture semantics explicit}} {{18-18=self.}}
    takesNoEscapeClosure { foo(); return 0 } // okay

    func outer() {
      func inner() { foo() }
      let inner2 = { foo() } // expected-error {{call to method 'foo' in closure requires explicit 'self.' to make capture semantics explicit}} {{22-22=self.}}
      func multi() -> Int { foo(); return 0 }
      let _: () -> Int = { foo(); return 0 } // expected-error {{call to method 'foo' in closure requires explicit 'self.' to make capture semantics explicit}} {{28-28=self.}}
      doesEscape { foo() } // expected-error {{call to method 'foo' in closure requires explicit 'self.' to make capture semantics explicit}} {{20-20=self.}}
      takesNoEscapeClosure { foo() }
      doesEscape { foo(); return 0 } // expected-error {{call to method 'foo' in closure requires explicit 'self.' to make capture semantics explicit}} {{20-20=self.}}
      takesNoEscapeClosure { foo(); return 0 }
    }

    let outer2: () -> Void = {
      func inner() { foo() } // expected-error {{call to method 'foo' in closure requires explicit 'self.' to make capture semantics explicit}} {{22-22=self.}}
      let inner2 = { foo() } // expected-error {{call to method 'foo' in closure requires explicit 'self.' to make capture semantics explicit}} {{22-22=self.}}
      func multi() -> Int { foo(); return 0 } // expected-error {{call to method 'foo' in closure requires explicit 'self.' to make capture semantics explicit}} {{29-29=self.}}
      let mulit2: () -> Int = { foo(); return 0 } // expected-error {{call to method 'foo' in closure requires explicit 'self.' to make capture semantics explicit}} {{33-33=self.}}
      doesEscape { foo() }  // expected-error {{call to method 'foo' in closure requires explicit 'self.' to make capture semantics explicit}} {{20-20=self.}}
      takesNoEscapeClosure { foo() }  // expected-error {{call to method 'foo' in closure requires explicit 'self.' to make capture semantics explicit}} {{30-30=self.}}
      doesEscape { foo(); return 0 }  // expected-error {{call to method 'foo' in closure requires explicit 'self.' to make capture semantics explicit}} {{20-20=self.}}
      takesNoEscapeClosure { foo(); return 0 }  // expected-error {{call to method 'foo' in closure requires explicit 'self.' to make capture semantics explicit}} {{30-30=self.}}
    }

    doesEscape {
      func inner() { foo() }  // expected-error {{call to method 'foo' in closure requires explicit 'self.' to make capture semantics explicit}} {{22-22=self.}}
      let inner2 = { foo() }  // expected-error {{call to method 'foo' in closure requires explicit 'self.' to make capture semantics explicit}} {{22-22=self.}}
      func multi() -> Int { foo(); return 0 }  // expected-error {{call to method 'foo' in closure requires explicit 'self.' to make capture semantics explicit}} {{29-29=self.}}
      let mulit2: () -> Int = { foo(); return 0 }  // expected-error {{call to method 'foo' in closure requires explicit 'self.' to make capture semantics explicit}} {{33-33=self.}}
      doesEscape { foo() }  // expected-error {{call to method 'foo' in closure requires explicit 'self.' to make capture semantics explicit}} {{20-20=self.}}
      takesNoEscapeClosure { foo() }  // expected-error {{call to method 'foo' in closure requires explicit 'self.' to make capture semantics explicit}} {{30-30=self.}}
      doesEscape { foo(); return 0 }  // expected-error {{call to method 'foo' in closure requires explicit 'self.' to make capture semantics explicit}} {{20-20=self.}}
      takesNoEscapeClosure { foo(); return 0 }  // expected-error {{call to method 'foo' in closure requires explicit 'self.' to make capture semantics explicit}} {{30-30=self.}}
      return 0
    }
    takesNoEscapeClosure {
      func inner() { foo() }
      let inner2 = { foo() }  // expected-error {{call to method 'foo' in closure requires explicit 'self.' to make capture semantics explicit}} {{22-22=self.}}
      func multi() -> Int { foo(); return 0 }
      let mulit2: () -> Int = { foo(); return 0 }  // expected-error {{call to method 'foo' in closure requires explicit 'self.' to make capture semantics explicit}} {{33-33=self.}}
      doesEscape { foo() } // expected-error {{call to method 'foo' in closure requires explicit 'self.' to make capture semantics explicit}} {{20-20=self.}}
      takesNoEscapeClosure { foo() } // okay
      doesEscape { foo(); return 0 } // expected-error {{call to method 'foo' in closure requires explicit 'self.' to make capture semantics explicit}} {{20-20=self.}}
      takesNoEscapeClosure { foo(); return 0 } // okay
      return 0
    }

    struct Outer {
      func bar() -> Int {
        bar()

        func plain() { bar() }
        let plain2 = { bar() } // expected-error {{call to method 'bar' in closure requires explicit 'self.' to make capture semantics explicit}} {{24-24=self.}}

        func multi() -> Int { bar(); return 0 }
        let _: () -> Int = { bar(); return 0 } // expected-error {{call to method 'bar' in closure requires explicit 'self.' to make capture semantics explicit}} {{30-30=self.}}

        doesEscape { bar() } // expected-error {{call to method 'bar' in closure requires explicit 'self.' to make capture semantics explicit}} {{22-22=self.}}
        takesNoEscapeClosure { bar() } // okay

        doesEscape { bar(); return 0 } // expected-error {{call to method 'bar' in closure requires explicit 'self.' to make capture semantics explicit}} {{22-22=self.}}
        takesNoEscapeClosure { bar(); return 0 } // okay

        return 0
      }
    }

    func structOuter() {
      struct Inner {
        func bar() -> Int {
          bar() // no-warning

          func plain() { bar() }
          let plain2 = { bar() } // expected-error {{call to method 'bar' in closure requires explicit 'self.' to make capture semantics explicit}} {{26-26=self.}}

          func multi() -> Int { bar(); return 0 }
          let _: () -> Int = { bar(); return 0 } // expected-error {{call to method 'bar' in closure requires explicit 'self.' to make capture semantics explicit}} {{32-32=self.}}

          doesEscape { bar() } // expected-error {{call to method 'bar' in closure requires explicit 'self.' to make capture semantics explicit}} {{24-24=self.}}
          takesNoEscapeClosure { bar() } // okay

          doesEscape { bar(); return 0 } // expected-error {{call to method 'bar' in closure requires explicit 'self.' to make capture semantics explicit}} {{24-24=self.}}
          takesNoEscapeClosure { bar(); return 0 } // okay

          return 0
        }
      }
    }

    return 0
  }
}


// Implicit conversions (in this case to @convention(block)) are ok.
@_silgen_name("whatever")
func takeNoEscapeAsObjCBlock(@noescape _: @convention(block) () -> Void)
func takeNoEscapeTest2(@noescape fn : () -> ()) {
  takeNoEscapeAsObjCBlock(fn)
}

// Autoclosure implies noescape, but produce nice diagnostics so people know
// why noescape problems happen.
func testAutoclosure(@autoclosure a : () -> Int) { // expected-note{{parameter 'a' is implicitly @noescape because it was declared @autoclosure}}
  doesEscape { a() }  // expected-error {{closure use of @noescape parameter 'a' may allow it to escape}}
}


// <rdar://problem/19470858> QoI: @autoclosure implies @noescape, so you shouldn't be allowed to specify both
func redundant(@noescape  // expected-error {{@noescape is implied by @autoclosure and should not be redundantly specified}} {{16-25=}}
               @autoclosure fn : () -> Int) {
}


protocol P1 {
  associatedtype Element
}
protocol P2 : P1 {
  associatedtype Element
}

func overloadedEach<O: P1, T>(source: O, _ transform: O.Element -> (), _: T) {}

func overloadedEach<P: P2, T>(source: P, _ transform: P.Element -> (), _: T) {}

struct S : P2 {
  typealias Element = Int
  func each(@noescape transform: Int -> ()) {
    overloadedEach(self,  // expected-error {{cannot invoke 'overloadedEach' with an argument list of type '(S, @noescape Int -> (), Int)'}}
                   transform, 1)
    // expected-note @-2 {{overloads for 'overloadedEach' exist with these partially matching parameter lists: (O, O.Element -> (), T), (P, P.Element -> (), T)}}
  }
}



// rdar://19763676 - False positive in @noescape analysis triggered by parameter label
func r19763676Callee(@noescape f: (param: Int) -> Int) {}

func r19763676Caller(@noescape g: (Int) -> Int) {
  r19763676Callee({ _ in g(1) })
}


// <rdar://problem/19763732> False positive in @noescape analysis triggered by default arguments
func calleeWithDefaultParameters(@noescape f: () -> (), x : Int = 1) {}  // expected-warning {{closure parameter prior to parameters with default arguments will not be treated as a trailing closure}}

func callerOfDefaultParams(@noescape g: () -> ()) {
  calleeWithDefaultParameters(g)
}



// <rdar://problem/19773562> Closures executed immediately { like this }() are not automatically @noescape
class NoEscapeImmediatelyApplied {
  func f() {
    // Shouldn't require "self.", the closure is obviously @noescape.
    _ = { return ivar }()
  }
  
  final var ivar  = 42
}



// Reduced example from XCTest overlay, involves a TupleShuffleExpr
<<<<<<< HEAD
public func XCTAssertTrue(@autoclosure expression: () -> Boolean, _ message: String = "", file: StaticString = __FILE__, line: UInt = __LINE__) -> Void {
}
public func XCTAssert( @autoclosure expression: () -> Boolean, _ message: String = "", file: StaticString = __FILE__, line: UInt = __LINE__)  -> Void {
=======
public func XCTAssertTrue(@autoclosure expression: () -> BooleanType, _ message: String = "", file: StaticString = #file, line: UInt = #line) -> Void {
}
public func XCTAssert( @autoclosure expression: () -> BooleanType, _ message: String = "", file: StaticString = #file, line: UInt = #line)  -> Void {
>>>>>>> 87681ef0
  XCTAssertTrue(expression, message, file: file, line: line);
}

<|MERGE_RESOLUTION|>--- conflicted
+++ resolved
@@ -223,15 +223,9 @@
 
 
 // Reduced example from XCTest overlay, involves a TupleShuffleExpr
-<<<<<<< HEAD
-public func XCTAssertTrue(@autoclosure expression: () -> Boolean, _ message: String = "", file: StaticString = __FILE__, line: UInt = __LINE__) -> Void {
-}
-public func XCTAssert( @autoclosure expression: () -> Boolean, _ message: String = "", file: StaticString = __FILE__, line: UInt = __LINE__)  -> Void {
-=======
-public func XCTAssertTrue(@autoclosure expression: () -> BooleanType, _ message: String = "", file: StaticString = #file, line: UInt = #line) -> Void {
-}
-public func XCTAssert( @autoclosure expression: () -> BooleanType, _ message: String = "", file: StaticString = #file, line: UInt = #line)  -> Void {
->>>>>>> 87681ef0
+public func XCTAssertTrue(@autoclosure expression: () -> Boolean, _ message: String = "", file: StaticString = #file, line: UInt = #line) -> Void {
+}
+public func XCTAssert( @autoclosure expression: () -> Boolean, _ message: String = "", file: StaticString = #file, line: UInt = #line)  -> Void {
   XCTAssertTrue(expression, message, file: file, line: line);
 }
 
