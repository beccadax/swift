--- conflicted
+++ resolved
@@ -825,21 +825,10 @@
   f--     // expected-warning {{'--' is deprecated: it will be removed in Swift 3}} {{4-6= -= 1}}
   _ = f-- // expected-warning {{'--' is deprecated: it will be removed in Swift 3}} {{none}}
 
-<<<<<<< HEAD
-=======
-
-  ++si      // expected-warning {{'++' is deprecated: it will be removed in Swift 3}} {{3-5=}} {{7-7= = si.successor()}}
-  --si      // expected-warning {{'--' is deprecated: it will be removed in Swift 3}} {{3-5=}} {{7-7= = si.predecessor()}}
-  si++      // expected-warning {{'++' is deprecated: it will be removed in Swift 3}} {{5-7= = si.successor()}}
-  si--      // expected-warning {{'--' is deprecated: it will be removed in Swift 3}} {{5-7= = si.predecessor()}}
-  _ = --si  // expected-warning {{'--' is deprecated: it will be removed in Swift 3}} {{none}}
-
-
   // <rdar://problem/24530312> Swift ++fix-it produces bad code in nested expressions
   // This should not get a fixit hint.
   var j = 2
   i = ++j   // expected-warning {{'++' is deprecated: it will be removed in Swift 3}} {{none}}
->>>>>>> 56e3875d
 }
 
 // SR-628 mixing lvalues and rvalues in tuple expression
