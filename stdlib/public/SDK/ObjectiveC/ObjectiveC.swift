//===----------------------------------------------------------------------===//
//
// This source file is part of the Swift.org open source project
//
// Copyright (c) 2014 - 2016 Apple Inc. and the Swift project authors
// Licensed under Apache License v2.0 with Runtime Library Exception
//
// See http://swift.org/LICENSE.txt for license information
// See http://swift.org/CONTRIBUTORS.txt for the list of Swift project authors
//
//===----------------------------------------------------------------------===//

@_exported
import ObjectiveC

//===----------------------------------------------------------------------===//
// Objective-C Primitive Types
//===----------------------------------------------------------------------===//

public typealias Boolean = Swift.Boolean
/// The Objective-C BOOL type.
///
/// On 64-bit iOS, the Objective-C BOOL type is a typedef of C/C++
/// bool. Elsewhere, it is "signed char". The Clang importer imports it as
/// ObjCBool.
public struct ObjCBool : Boolean, BooleanLiteralConvertible {
#if os(OSX) || (os(iOS) && (arch(i386) || arch(arm)))
  // On OS X and 32-bit iOS, Objective-C's BOOL type is a "signed char".
  var _value: Int8

  init(_ value: Int8) {
    self._value = value
  }

  public init(_ value: Bool) {
    self._value = value ? 1 : 0
  }

#else
  // Everywhere else it is C/C++'s "Bool"
  var _value : Bool

  public init(_ value: Bool) {
    self._value = value
  }
#endif

  /// The value of `self`, expressed as a `Bool`.
  public var boolValue: Bool {
#if os(OSX) || (os(iOS) && (arch(i386) || arch(arm)))
    return _value != 0
#else
    return _value
#endif
  }

  /// Create an instance initialized to `value`.
  @_transparent
  public init(booleanLiteral value: Bool) {
    self.init(value)
  }
}

extension ObjCBool : CustomReflectable {
  /// Returns a mirror that reflects `self`.
<<<<<<< HEAD
  public func _getMirror() -> _Mirror {
    return _reflect(boolValue)
=======
  public func customMirror() -> Mirror {
    return Mirror(reflecting: boolValue)
>>>>>>> 87681ef0
  }
}

extension ObjCBool : CustomStringConvertible {
  /// A textual representation of `self`.
  public var description: String {
    return self.boolValue.description
  }
}

// Functions used to implicitly bridge ObjCBool types to Swift's Bool type.

@warn_unused_result
public // COMPILER_INTRINSIC
func _convertBoolToObjCBool(x: Bool) -> ObjCBool {
  return ObjCBool(x)
}

@warn_unused_result
public // COMPILER_INTRINSIC
func _convertObjCBoolToBool(x: ObjCBool) -> Bool {
  return Bool(x)
}

/// The Objective-C SEL type.
///
/// The Objective-C SEL type is typically an opaque pointer. Swift
/// treats it as a distinct struct type, with operations to
/// convert between C strings and selectors.
///
/// The compiler has special knowledge of this type.
public struct Selector : StringLiteralConvertible, NilLiteralConvertible {
  var ptr : OpaquePointer

  /// Create a selector from a string.
  public init(_ str : String) {
    ptr = str.withCString { sel_registerName($0).ptr }
  }

  /// Create an instance initialized to `value`.
  public init(unicodeScalarLiteral value: String) {
    self.init(value)
  }

  /// Construct a selector from `value`.
  public init(extendedGraphemeClusterLiteral value: String) {
    self.init(value)
  }

  // FIXME: Fast-path this in the compiler, so we don't end up with
  // the sel_registerName call at compile time.
  /// Create an instance initialized to `value`.
  public init(stringLiteral value: String) {
    self = sel_registerName(value)
  }

  /// Create an instance initialized with `nil`.
  @_transparent
  public init(nilLiteral: ()) {
    ptr = nil
  }
}

@warn_unused_result
public func ==(lhs: Selector, rhs: Selector) -> Bool {
  return sel_isEqual(lhs, rhs)
}

extension Selector : Equatable, Hashable {
  /// The hash value.
  ///
  /// **Axiom:** `x == y` implies `x.hashValue == y.hashValue`
  ///
  /// - Note: the hash value is not guaranteed to be stable across
  ///   different invocations of the same program.  Do not persist the
  ///   hash value across program runs.
  public var hashValue: Int {
    return ptr.hashValue
  }
}

extension Selector : CustomStringConvertible {
  /// A textual representation of `self`.
  public var description: String {
    let name = sel_getName(self)
    if name == nil {
      return "<NULL>"
    }
    return String(cString: name)
  }
}

extension String {
  /// Construct the C string representation of an Objective-C selector.
  public init(_sel: Selector) {
    // FIXME: This misses the ASCII optimization.
    self = String(cString: sel_getName(_sel))
  }
}

extension Selector : CustomReflectable {
  /// Returns a mirror that reflects `self`.
<<<<<<< HEAD
  public func _getMirror() -> _Mirror {
    return _reflect(String(_sel: self))
=======
  public func customMirror() -> Mirror {
    return Mirror(reflecting: String(_sel: self))
>>>>>>> 87681ef0
  }
}

//===----------------------------------------------------------------------===//
// NSZone
//===----------------------------------------------------------------------===//

public struct NSZone : NilLiteralConvertible {
  var pointer : OpaquePointer

  public init() { pointer = nil }

  /// Create an instance initialized with `nil`.
  @_transparent
  public init(nilLiteral: ()) {
    pointer = nil
  }
}

// Note: NSZone becomes Zone in Swift 3.
typealias Zone = NSZone

//===----------------------------------------------------------------------===//
// FIXME: @autoreleasepool substitute
//===----------------------------------------------------------------------===//

@warn_unused_result
@_silgen_name("objc_autoreleasePoolPush")
func __pushAutoreleasePool() -> OpaquePointer

@_silgen_name("objc_autoreleasePoolPop")
func __popAutoreleasePool(pool: OpaquePointer)

public func autoreleasepool(@noescape code: () -> Void) {
  let pool = __pushAutoreleasePool()
  code()
  __popAutoreleasePool(pool)
}

//===----------------------------------------------------------------------===//
// Mark YES and NO unavailable.
//===----------------------------------------------------------------------===//

@available(*, unavailable, message="Use 'Bool' value 'true' instead")
public var YES: ObjCBool {
  fatalError("can't retrieve unavailable property")
}
@available(*, unavailable, message="Use 'Bool' value 'false' instead")
public var NO: ObjCBool {
  fatalError("can't retrieve unavailable property")
}

// FIXME: We can't make the fully-generic versions @_transparent due to
// rdar://problem/19418937, so here are some @_transparent overloads
// for ObjCBool
@_transparent
@warn_unused_result
public func && <T : Boolean>(
  lhs: T, @autoclosure rhs: () -> ObjCBool
) -> Bool {
  return lhs.boolValue ? rhs().boolValue : false
}

@_transparent
@warn_unused_result
public func || <T : Boolean>(
  lhs: T, @autoclosure rhs: () -> ObjCBool
) -> Bool {
  return lhs.boolValue ? true : rhs().boolValue
}

//===----------------------------------------------------------------------===//
// NSObject
//===----------------------------------------------------------------------===//

// NSObject implements Equatable's == as -[NSObject isEqual:]
// NSObject implements Hashable's hashValue() as -[NSObject hash]
// FIXME: what about NSObjectProtocol?

extension NSObject : Equatable, Hashable {
  /// The hash value.
  ///
  /// **Axiom:** `x == y` implies `x.hashValue == y.hashValue`
  ///
  /// - Note: the hash value is not guaranteed to be stable across
  ///   different invocations of the same program.  Do not persist the
  ///   hash value across program runs.
  public var hashValue: Int {
    return hash
  }
}

@warn_unused_result
public func == (lhs: NSObject, rhs: NSObject) -> Bool {
  return lhs.isEqual(rhs)
}

extension NSObject : CVarArg {
  /// Transform `self` into a series of machine words that can be
  /// appropriately interpreted by C varargs
  public var _cVarArgEncoding: [Int] {
    _autorelease(self)
    return _encodeBitsAsWords(self)
  }
}
<|MERGE_RESOLUTION|>--- conflicted
+++ resolved
@@ -63,13 +63,8 @@
 
 extension ObjCBool : CustomReflectable {
   /// Returns a mirror that reflects `self`.
-<<<<<<< HEAD
-  public func _getMirror() -> _Mirror {
-    return _reflect(boolValue)
-=======
-  public func customMirror() -> Mirror {
+  public var customMirror: Mirror {
     return Mirror(reflecting: boolValue)
->>>>>>> 87681ef0
   }
 }
 
@@ -172,13 +167,8 @@
 
 extension Selector : CustomReflectable {
   /// Returns a mirror that reflects `self`.
-<<<<<<< HEAD
-  public func _getMirror() -> _Mirror {
-    return _reflect(String(_sel: self))
-=======
-  public func customMirror() -> Mirror {
+  public var customMirror: Mirror {
     return Mirror(reflecting: String(_sel: self))
->>>>>>> 87681ef0
   }
 }
 
