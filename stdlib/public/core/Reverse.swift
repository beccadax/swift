--- conflicted
+++ resolved
@@ -10,16 +10,11 @@
 //
 //===----------------------------------------------------------------------===//
 
-<<<<<<< HEAD
+/// An index that traverses the same positions as an underlying index, 
+/// with inverted traversal direction.
 public protocol ReverseIndexProtocol : BidirectionalIndex {
   associatedtype Base : BidirectionalIndex
-=======
-/// An index that traverses the same positions as an underlying index, 
-/// with inverted traversal direction.
-public protocol ReverseIndexType : BidirectionalIndexType {
-  associatedtype Base : BidirectionalIndexType
->>>>>>> b480ab1f
-  
+
   /// A type that can represent the number of steps between pairs of
   /// `ReverseIndex` values where one value is reachable from the other.
   associatedtype Distance: _SignedInteger = Base.Distance
@@ -199,13 +194,8 @@
   public let _base: Base
 }
 
-<<<<<<< HEAD
 extension Collection where Index : BidirectionalIndex {
-  /// Return the elements of `self` in reverse order.
-=======
-extension CollectionType where Index : BidirectionalIndexType {
-  /// Returns the elements of `self` in reverse order.
->>>>>>> b480ab1f
+  /// Returns the elements of `self` in reverse order.
   ///
   /// - Complexity: O(1)
   @warn_unused_result
@@ -214,13 +204,8 @@
   }
 }
 
-<<<<<<< HEAD
 extension Collection where Index : RandomAccessIndex {
-  /// Return the elements of `self` in reverse order.
-=======
-extension CollectionType where Index : RandomAccessIndexType {
-  /// Returns the elements of `self` in reverse order.
->>>>>>> b480ab1f
+  /// Returns the elements of `self` in reverse order.
   ///
   /// - Complexity: O(1)
   @warn_unused_result
@@ -229,15 +214,11 @@
   }
 }
 
-<<<<<<< HEAD
-extension LazyCollectionProtocol
-where Index : BidirectionalIndex, Elements.Index : BidirectionalIndex {
-  /// Return the elements of `self` in reverse order.
-=======
-extension LazyCollectionType
-where Index : BidirectionalIndexType, Elements.Index : BidirectionalIndexType {
-  /// Returns the elements of `self` in reverse order.
->>>>>>> b480ab1f
+extension LazyCollectionProtocol
+  where Index : BidirectionalIndex,
+  Elements.Index : BidirectionalIndex {
+
+  /// Returns the elements of `self` in reverse order.
   ///
   /// - Complexity: O(1)
   @warn_unused_result
@@ -248,15 +229,11 @@
   }
 }
 
-<<<<<<< HEAD
-extension LazyCollectionProtocol
-where Index : RandomAccessIndex, Elements.Index : RandomAccessIndex {
-  /// Return the elements of `self` in reverse order.
-=======
-extension LazyCollectionType
-where Index : RandomAccessIndexType, Elements.Index : RandomAccessIndexType {
-  /// Returns the elements of `self` in reverse order.
->>>>>>> b480ab1f
+extension LazyCollectionProtocol
+  where Index : RandomAccessIndex,
+  Elements.Index : RandomAccessIndex {
+
+  /// Returns the elements of `self` in reverse order.
   ///
   /// - Complexity: O(1)
   @warn_unused_result
@@ -281,21 +258,11 @@
   }
 }
 
-<<<<<<< HEAD
 extension Collection where Index : BidirectionalIndex {
   @available(*, unavailable, renamed="reversed")
   public func reverse() -> ReverseCollection<Self> {
     fatalError("unavailable function can't be called")
   }
-=======
-/// Returns an `Array` containing the elements of `source` in reverse
-/// order.
-@available(*, unavailable, message="call the 'reverse()' method on the collection")
-public func reverse<C:CollectionType where C.Index: BidirectionalIndexType>(
-  source: C
-) -> [C.Generator.Element] {
-  fatalError("unavailable function can't be called")
->>>>>>> b480ab1f
 }
 
 extension Collection where Index : RandomAccessIndex {
