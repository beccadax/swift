//===--- UnsafeBufferPointer.swift.gyb ------------------------*- swift -*-===//
//
// This source file is part of the Swift.org open source project
//
// Copyright (c) 2014 - 2015 Apple Inc. and the Swift project authors
// Licensed under Apache License v2.0 with Runtime Library Exception
//
// See http://swift.org/LICENSE.txt for license information
// See http://swift.org/CONTRIBUTORS.txt for the list of Swift project authors
//
//===----------------------------------------------------------------------===//

/// An iterator for the elements in the buffer referenced by
/// `UnsafeBufferPointer` or `UnsafeMutableBufferPointer`.
public struct UnsafeBufferPointerIterator<Element>
  : IteratorProtocol, Sequence {

  /// Advance to the next element and return it, or `nil` if no next
  /// element exists.
  public mutating func next() -> Element? {
<<<<<<< HEAD
    return _position == _end ? nil : (_position++).pointee
=======
    if position == end { return nil }

    let result = position.memory
    position += 1
    return result
>>>>>>> e56bc1bf
  }

  internal var _position, _end: UnsafePointer<Element>
}

%for Mutable in ('Mutable', ''):
/// A non-owning pointer to buffer of ${Mutable.lower()} `Element`s stored
/// contiguously in memory, presenting a `Collection` interface to the
/// underlying elements.
///
/// The pointer should be aligned to `alignof(Element.self)`.
public struct Unsafe${Mutable}BufferPointer<Element>
  : ${Mutable}Collection {

  /// Always zero, which is the index of the first element in a
  /// non-empty buffer.
  public var startIndex: Int {
    return 0
  }

  /// The "past the end" position; always identical to `count`.
  ///
  /// `endIndex` is not a valid argument to `subscript`, and is always
  /// reachable from `startIndex` by zero or more applications of
  /// `successor()`.
  public var endIndex: Int {
    return _end - _position
  }

  /// Access the `i`th element in the buffer.
  public subscript(i: Int) -> Element {
    get {
      _debugRequire(i >= 0)
      _debugRequire(i < endIndex)
      return _position[i]
    }
%if Mutable:
    nonmutating set {
      _debugRequire(i >= 0)
      _debugRequire(i < endIndex)
      _position[i] = newValue
    }
%end
  }

  /// Construct an Unsafe${Mutable}Pointer over the `count` contiguous
  /// `Element` instances beginning at `start`.
  public init(start: Unsafe${Mutable}Pointer<Element>, count: Int) {
    _require(
      count >= 0, "Unsafe${Mutable}BufferPointer with negative count")
    _position = start
    _end = start + count
  }

  /// Return a *iterator* over the elements of this *sequence*.
  ///
  /// - Complexity: O(1).
  public func iterator() -> UnsafeBufferPointerIterator<Element> {
    return UnsafeBufferPointerIterator(_position: _position, _end: _end)
  }

  /// A pointer to the first element of the buffer.
  public var baseAddress: Unsafe${Mutable}Pointer<Element> {
    return _position
  }

  /// The number of elements in the buffer.
  public var count: Int {
    return _end - _position
  }

  let _position, _end: Unsafe${Mutable}Pointer<Element>
}

extension Unsafe${Mutable}BufferPointer : CustomDebugStringConvertible {
  /// A textual representation of `self`, suitable for debugging.
  public var debugDescription: String {
    return "Unsafe${Mutable}BufferPointer"
    + "(start: \(_position), length: \(_end - _position))"
  }
}
%end

// ${'Local Variables'}:
// eval: (read-only-mode 1)
// End:<|MERGE_RESOLUTION|>--- conflicted
+++ resolved
@@ -18,15 +18,11 @@
   /// Advance to the next element and return it, or `nil` if no next
   /// element exists.
   public mutating func next() -> Element? {
-<<<<<<< HEAD
-    return _position == _end ? nil : (_position++).pointee
-=======
-    if position == end { return nil }
+    if _position == _end { return nil }
 
-    let result = position.memory
-    position += 1
+    let result = _position.pointee
+    _position += 1
     return result
->>>>>>> e56bc1bf
   }
 
   internal var _position, _end: UnsafePointer<Element>
